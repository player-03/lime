package utils;

import haxe.Http;
import haxe.io.Eof;
import haxe.zip.Reader;
import hxp.*;
import lime.tools.CLIHelper;
import lime.tools.ConfigHelper;
import lime.tools.Platform;
import lime.tools.HXProject;
import sys.io.File;
import sys.io.Process;
import sys.FileSystem;

class PlatformSetup
{
	private static var appleXcodeURL = "https://developer.apple.com/xcode/download/";
	private static var linuxAptPackages = "gcc-multilib g++-multilib";
	private static var linuxUbuntuSaucyPackages = "gcc-multilib g++-multilib libxext-dev";
	private static var linuxYumPackages = "gcc gcc-c++";
	private static var linuxDnfPackages = "gcc gcc-c++";
	private static var linuxEquoPackages = "media-libs/mesa sys-devel/gcc";
	private static var linuxEmergePackages = "media-libs/mesa sys-devel/gcc";
	private static var linuxPacman32Packages = "multilib-devel mesa mesa-libgl glu";
	private static var linuxPacman64Packages = "multilib-devel lib32-mesa lib32-mesa-libgl lib32-glu";
	private static var visualStudioURL = "https://www.visualstudio.com/downloads/";
	private static var hashlinkURL = "https://github.com/HaxeFoundation/hashlink/releases";
	private static var triedSudo:Bool = false;
	private static var userDefines:Map<String, Dynamic>;
	private static var targetFlags:Map<String, Dynamic>;
	private static var setupHaxelibs = new Map<String, Bool>();

	private static function createPath(path:String, defaultPath:String = ""):String
	{
		try
		{
			if (path == "")
			{
				System.mkdir(defaultPath);
				return defaultPath;
			}
			else
			{
				System.mkdir(path);
				return path;
			}
		}
		catch (e:Dynamic)
		{
			throwPermissionsError();
			return "";
		}
	}

	private static function downloadFile(remotePath:String, localPath:String = "", followingLocation:Bool = false):Void
	{
		if (localPath == "")
		{
			localPath = Path.withoutDirectory(remotePath);
		}

		if (!followingLocation && FileSystem.exists(localPath))
		{
			var answer = CLIHelper.ask("File found. Install existing file?");

			if (answer != NO)
			{
				return;
			}
		}

		var out = File.write(localPath, true);
		var progress = new Progress(out);
		var h = new Http(remotePath);

		h.cnxTimeout = 30;

		h.onError = function(e)
		{
			progress.close();
			FileSystem.deleteFile(localPath);
			throw e;
		};

		if (!followingLocation)
		{
			Log.println("Downloading " + localPath + "...");
		}

		h.customRequest(false, progress);

		if (h.responseHeaders != null && h.responseHeaders.exists("Location"))
		{
			var location = h.responseHeaders.get("Location");

			if (location != remotePath)
			{
				downloadFile(location, localPath, true);
			}
		}
	}

	private static function extractFile(sourceZIP:String, targetPath:String, ignoreRootFolder:String = ""):Void
	{
		var extension = Path.extension(sourceZIP);

		if (extension != "zip")
		{
			var arguments = "xvzf";

			if (extension == "bz2" || extension == "tbz2")
			{
				arguments = "xvjf";
			}

			if (ignoreRootFolder != "")
			{
				if (ignoreRootFolder == "*")
				{
					for (file in FileSystem.readDirectory(targetPath))
					{
						if (FileSystem.isDirectory(targetPath + "/" + file))
						{
							ignoreRootFolder = file;
						}
					}
				}

				System.runCommand("", "tar", [arguments, sourceZIP], false);
				System.runCommand("", "cp", ["-R", ignoreRootFolder + "/.", targetPath], false);
				Sys.command("rm", ["-r", ignoreRootFolder]);
			}
			else
			{
				System.runCommand("", "tar", [arguments, sourceZIP, "-C", targetPath], false);

				// InstallTool.runCommand (targetPath, "tar", [ arguments, FileSystem.fullPath (sourceZIP) ]);
			}

			Sys.command("chmod", ["-R", "755", targetPath]);
		}
		else
		{
			var file = File.read(sourceZIP, true);
			var entries = Reader.readZip(file);
			file.close();

			for (entry in entries)
			{
				var fileName = entry.fileName;

				if (fileName.charAt(0) != "/" && fileName.charAt(0) != "\\" && fileName.split("..").length <= 1)
				{
					var dirs = ~/[\/\\]/g.split(fileName);

					if ((ignoreRootFolder != "" && dirs.length > 1) || ignoreRootFolder == "")
					{
						if (ignoreRootFolder != "")
						{
							dirs.shift();
						}

						var path = "";
						var file = dirs.pop();

						for (d in dirs)
						{
							path += d;
							System.mkdir(targetPath + "/" + path);
							path += "/";
						}

						if (file == "")
						{
							if (path != "") Log.println("  Created " + path);
							continue; // was just a directory
						}

						path += file;
						Log.println("  Install " + path);

						var data = Reader.unzip(entry);
						var f = File.write(targetPath + "/" + path, true);
						f.write(data);
						f.close();
					}
				}
			}
		}

		Log.println("Done");
	}

	public static function getDefineValue(name:String, description:String):Void
	{
		var value = ConfigHelper.getConfigValue(name);

		if (value == null && Sys.getEnv(name) != null)
		{
			value = Sys.getEnv(name);
		}

		var inputValue = unescapePath(CLIHelper.param(Log.accentColor + description + "\x1b[0m \x1b[37;3m[" + (value != null ? value : "") + "]\x1b[0m"));

		if (inputValue != "" && inputValue != value)
		{
			ConfigHelper.writeConfigValue(name, inputValue);
		}
		else if (inputValue == Sys.getEnv(inputValue))
		{
			ConfigHelper.removeConfigValue(name);
		}
	}

	// public static function getDefines (names:Array<String> = null, descriptions:Array<String> = null, ignored:Array<String> = null):Map<String, String> {
	// var config = CommandLineTools.getLimeConfig ();
	// var defines = null;
	// var env = Sys.environment ();
	// var path = "";
	// if (config != null) {
	// 	defines = config.environment;
	// 	for (key in defines.keys ()) {
	// 		if (defines.get (key) == env.get (key)) {
	// 			defines.remove (key);
	// 		}
	// 	}
	// } else {
	// 	defines = new Map<String, String> ();
	// }
	// if (!defines.exists ("LIME_CONFIG")) {
	// 	var home = "";
	// 	if (env.exists ("HOME")) {
	// 		home = env.get ("HOME");
	// 	} else if (env.exists ("USERPROFILE")) {
	// 		home = env.get ("USERPROFILE");
	// 	} else {
	// 		Log.println ("Warning : No 'HOME' variable set - ~/.lime/config.xml might be missing.");
	// 		return null;
	// 	}
	// 	defines.set ("LIME_CONFIG", home + "/.lime/config.xml");
	// }
	// if (names == null) {
	// 	return defines;
	// }
	// var values = new Array<String> ();
	// for (i in 0...names.length) {
	// 	var name = names[i];
	// 	var description = descriptions[i];
	// 	var ignore = "";
	// 	if (ignored != null && ignored.length > i) {
	// 		ignore = ignored[i];
	// 	}
	// 	var value = "";
	// 	if (defines.exists (name) && defines.get (name) != ignore) {
	// 		value = defines.get (name);
	// 	} else if (env.exists (name)) {
	// 		value = Sys.getEnv (name);
	// 	}
	// 	value = unescapePath (CLIHelper.param ("\x1b[1m" + description + "\x1b[0m \x1b[37;3m[" + value + "]\x1b[0m"));
	// 	if (value != "") {
	// 		defines.set (name, value);
	// 	} else if (value == Sys.getEnv (name)) {
	// 		defines.remove (name);
	// 	}
	// }
	// return defines;
	// }
	public static function installHaxelib(haxelib:Haxelib):Void
	{
		var name = haxelib.name;
		var version = haxelib.version;

		if (version != null && version.indexOf("*") > -1)
		{
			var regexp = new EReg("^.+[0-9]+-[0-9]+-[0-9]+ +[0-9]+:[0-9]+:[0-9]+ +([a-z0-9.-]+) +", "gi");
			var output = Haxelib.runProcess("", ["info", haxelib.name]);
			var lines = output.split("\n");

			var versions = new Array<Version>();
			var ver:Version;

			for (line in lines)
			{
				if (regexp.match(line))
				{
					try
					{
						ver = regexp.matched(1);
						versions.push(ver);
					}
					catch (e:Dynamic) {}
				}
			}

			var match = Haxelib.findMatch(haxelib, versions);

			if (match != null)
			{
				version = match;
			}
			else
			{
				Log.error("Could not find version \"" + haxelib.version + "\" for haxelib \"" + haxelib.name + "\"");
			}
		}

		var args = ["install", name];

		if (version != null && version != "" && version.indexOf("*") == -1)
		{
			args.push(version);
		}

		Haxelib.runCommand("", args);
	}

	private static function link(dir:String, file:String, dest:String):Void
	{
		Sys.command("rm -rf " + dest + "/" + file);
		Sys.command("ln -s " + "/usr/lib" + "/" + dir + "/" + file + " " + dest + "/" + file);
	}

	private static function openURL(url:String):Void
	{
		if (System.hostPlatform == WINDOWS)
		{
			Sys.command("explorer", [url]);
		}
		else if (System.hostPlatform == LINUX)
		{
			System.runCommand("", "xdg-open", [url], false);
		}
		else
		{
			System.runCommand("", "open", [url], false);
		}
	}

	public static function run(target:String = "", userDefines:Map<String, Dynamic> = null, targetFlags:Map<String, Dynamic> = null)
	{
		PlatformSetup.userDefines = userDefines;
		PlatformSetup.targetFlags = targetFlags;

		try
		{
			if (target == "cpp")
			{
				switch (System.hostPlatform)
				{
					case WINDOWS:
						target = "windows";
					case MAC:
						target = "mac";
					case LINUX:
						target = "linux";
					default:
				}
			}

			switch (target)
			{
				case "air":
					setupAIR();

				case "android":
					setupAndroid();

				case "blackberry":

				// setupBlackBerry ();

				case "html5":
					Log.println("\x1b[0;3mNo additional configuration is required.\x1b[0m");
				// setupHTML5 ();

				case "ios", "iphoneos", "iphonesim":
					if (System.hostPlatform == MAC)
					{
						setupIOS();
					}

				case "linux":
					if (System.hostPlatform == LINUX)
					{
						setupLinux();
					}

				case "mac", "macos":
					if (System.hostPlatform == MAC)
					{
						setupMac();
					}

				case "tizen":

				// setupTizen ();

				case "webassembly", "wasm", "emscripten":
					setupWebAssembly();

				case "webos":

				// setupWebOS ();

				case "electron":
					setupElectron();

				case "windows", "winrt":
					if (System.hostPlatform == WINDOWS)
					{
						setupWindows();
					}

				case "neko", "cs", "uwp", "winjs", "nodejs", "java":
					Log.println("\x1b[0;3mNo additional configuration is required.\x1b[0m");

				case "hl", "hashlink":
					setupHL();

				case "lime":
					setupLime();

				case "openfl":
					setupOpenFL();

				case "tvos", "tvsim":
					if (System.hostPlatform == MAC)
					{
						setupIOS();
					}

				case "":
					switch (CommandLineTools.defaultLibrary)
					{
						case "lime": setupLime();
						case "openfl": setupOpenFL();
						default: setupHaxelib(new Haxelib(CommandLineTools.defaultLibrary));
					}

				default:
					setupHaxelib(new Haxelib(target));
			}
		}
		catch (e:Eof) {}
	}

	private static function runInstaller(path:String, message:String = "Waiting for process to complete..."):Void
	{
		if (System.hostPlatform == WINDOWS)
		{
			try
			{
				Log.println(message);
				System.runCommand("", "call", [path], false);
				Log.println("Done");
			}
			catch (e:Dynamic) {}
		}
		else if (System.hostPlatform == LINUX)
		{
			if (Path.extension(path) == "deb")
			{
				System.runCommand("", "sudo", ["dpkg", "-i", "--force-architecture", path], false);
			}
			else
			{
				Log.println(message);
				Sys.command("chmod", ["755", path]);

				if (path.substr(0, 1) == "/")
				{
					System.runCommand("", path, [], false);
				}
				else
				{
					System.runCommand("", "./" + path, [], false);
				}

				Log.println("Done");
			}
		}
		else
		{
			if (Path.extension(path) == "")
			{
				Log.println(message);
				Sys.command("chmod", ["755", path]);
				System.runCommand("", path, [], false);
				Log.println("Done");
			}
			else if (Path.extension(path) == "dmg")
			{
				var process = new Process("hdiutil", ["mount", path]);
				var ret = process.stdout.readAll().toString();
				process.exitCode(); // you need this to wait till the process is closed!
				process.close();

				var volumePath = "";

				if (ret != null && ret != "")
				{
					volumePath = StringTools.trim(ret.substr(ret.indexOf("/Volumes")));
				}

				if (volumePath != "" && FileSystem.exists(volumePath))
				{
					var apps = [];
					var packages = [];
					var executables = [];

					var files:Array<String> = FileSystem.readDirectory(volumePath);

					for (file in files)
					{
						switch (Path.extension(file))
						{
							case "app":
								apps.push(file);

							case "pkg", "mpkg":
								packages.push(file);

							case "bin":
								executables.push(file);
						}
					}

					var file = "";

					if (apps.length == 1)
					{
						file = apps[0];
					}
					else if (packages.length == 1)
					{
						file = packages[0];
					}
					else if (executables.length == 1)
					{
						file = executables[0];
					}

					if (file != "")
					{
						Log.println(message);
						System.runCommand("", "open", ["-W", volumePath + "/" + file], false);
						Log.println("Done");
					}

					try
					{
						var process = new Process("hdiutil", ["unmount", path]);
						process.exitCode(); // you need this to wait till the process is closed!
						process.close();
					}
					catch (e:Dynamic) {}

					if (file == "")
					{
						System.runCommand("", "open", [path], false);
					}
				}
				else
				{
					System.runCommand("", "open", [path], false);
				}
			}
			else
			{
				System.runCommand("", "open", [path], false);
			}
		}
	}

	public static function setupAIR():Void
	{
		Log.println("\x1b[1mIn order to package SWF applications using Adobe AIR, you must");
		Log.println("download and extract the Adobe AIR SDK.");
		Log.println("");

		getDefineValue("AIR_SDK", "Path to AIR SDK");

		Log.println("");
		Log.println("Setup complete.");
	}

	public static function setupAndroid():Void
	{
		Log.println("\x1b[1mIn order to build applications for Android, you must have recent");
		Log.println("versions of the Android SDK, Android NDK and Java JDK installed.");
		Log.println("");
		Log.println("You must also install the Android SDK Platform-tools and API 30 using");
		Log.println("the SDK manager from Android Studio.\x1b[0m");
		Log.println("");

		getDefineValue("ANDROID_SDK", "Path to Android SDK");
		getDefineValue("ANDROID_NDK_ROOT", "Path to Android NDK");

		if (System.hostPlatform != MAC)
		{
			getDefineValue("JAVA_HOME", "Path to Java JDK");
		}

		if (ConfigHelper.getConfigValue("ANDROID_SETUP") == null)
		{
			ConfigHelper.writeConfigValue("ANDROID_SETUP", "true");
		}

		Log.println("");
		Log.println("Setup complete.");
	}

	public static function setupElectron():Void
	{
		Log.println("\x1b[1mIn order to run Electron applications, you must download");
		Log.println("and extract the Electron runtime on your system.");
		Log.println("");

		getDefineValue("ELECTRON_PATH", "Path to Electron runtime");

		Log.println("");
		Haxelib.runCommand("", ["install", "electron"], true, true);

		Log.println("");
		Log.println("Setup complete.");
	}

	public static function setupHaxelib(haxelib:Haxelib, dependency:Bool = false):Void
	{
		setupHaxelibs.set(haxelib.name, true);

		var defines = new Map<String, Dynamic>();
		defines.set("setup", 1);

		var basePath = Haxelib.runProcess("", ["config"]);
		if (basePath != null)
		{
			basePath = StringTools.trim(basePath.split("\n")[0]);
		}
		var lib = Haxelib.getPath(haxelib, false, true);
		if (lib != null && !StringTools.startsWith(Path.standardize(lib), Path.standardize(basePath)))
		{
			defines.set("dev", 1);
		}

		var project = HXProject.fromHaxelib(haxelib, defines, true);

		if (project != null && project.haxelibs.length > 0)
		{
			for (lib in project.haxelibs)
			{
				if (setupHaxelibs.exists(lib.name)) continue;

				var path = Haxelib.getPath(lib, false, true);

				if (path == null || path == "" || (lib.version != null && lib.version != ""))
				{
					if (defines.exists("dev"))
					{
						Log.error("Could not find dependency \"" + lib.name + "\" for library \"" + haxelib.name + "\"");
					}

					installHaxelib(lib);
				}
				else
					/*if (userDefines.exists ("upgrade"))*/
				{
					updateHaxelib(lib);
				}

				setupHaxelib(lib, true);
			}
		}
		else if (!dependency)
		{
			// Log.warn ("No setup is required for " + haxelib.name + ", or it is not a valid target");
		}
	}

	public static function setupHTML5():Void
	{
		// var setApacheCordova = false;

		// var defines = getDefines ();
		// var answer = CLIHelper.ask ("Download and install Apache Cordova?");

		// if (answer == YES || answer == ALWAYS) {

		// 	var downloadPath = "";
		// 	var defaultInstallPath = "";

		// 	if (System.hostPlatform == WINDOWS) {

		// 		defaultInstallPath = "C:\\Development\\Apache Cordova";

		// 	} else {

		// 		defaultInstallPath = "/opt/cordova";

		// 	}

		// 	var path = unescapePath (CLIHelper.param ("Output directory [" + defaultInstallPath + "]"));
		// 	path = createPath (path, defaultInstallPath);

		// 	downloadFile (apacheCordovaPath);
		// 	extractFile (Path.withoutDirectory (apacheCordovaPath), path, "*");

		// 	var childArchives = [];

		// 	for (file in FileSystem.readDirectory (path)) {

		// 		if (Path.extension (file) == "zip") {

		// 			childArchives.push (file);

		// 		}

		// 	}

		// 	createPath (path + "/lib");
		// 	var libs = [ "android", "bada-wac", "bada", "blackberry", "ios", "mac", "qt", "tizen", "tvos", "webos", "wp7" ];

		// 	for (archive in childArchives) {

		// 		var name = Path.withoutExtension (archive);
		// 		name = StringTools.replace (name, "incubator-", "");
		// 		name = StringTools.replace (name, "cordova-", "");

		// 		if (name == "blackberry-webworks") {

		// 			name = "blackberry";

		// 		}

		// 		var basePath = path + "/";

		// 		for (lib in libs) {

		// 			if (name == lib) {

		// 				basePath += "lib/";

		// 			}

		// 		}

		// 		createPath (basePath + name);
		// 		extractFile (path + "/" + archive, basePath + name);

		// 	}

		// 	if (System.hostPlatform != WINDOWS) {

		// 		System.runCommand ("", "chmod", [ "-R", "777", path ], false);

		// 	}

		// 	setApacheCordova = true;
		// 	defines.set ("CORDOVA_PATH", path);
		// 	writeConfig (defines.get ("LIME_CONFIG"), defines);
		// 	Log.println ("");

		// }

		// var requiredVariables = [];
		// var requiredVariableDescriptions = [];

		// if (!setApacheCordova) {

		// 	requiredVariables.push ("CORDOVA_PATH");
		// 	requiredVariableDescriptions.push ("Path to Apache Cordova");

		// }

		// requiredVariables = requiredVariables.concat ([ "WEBWORKS_SDK", "WEBWORKS_SDK_BBOS", "WEBWORKS_SDK_PLAYBOOK" ]);
		// requiredVariableDescriptions = requiredVariableDescriptions.concat ([ "Path to WebWorks SDK for BlackBerry 10", "Path to WebWorks SDK for BBOS", "Path to WebWorks SDK for PlayBook" ]);

		// defines = getDefines (requiredVariables, requiredVariableDescriptions);

		// defines.set ("CORDOVA_PATH", unescapePath (defines.get ("CORDOVA_PATH")));
		// defines.set ("WEBWORKS_SDK_BBOS", unescapePath (defines.get ("WEBWORKS_SDK_BBOS")));
		// defines.set ("WEBWORKS_SDK_PLAYBOOK", unescapePath (defines.get ("WEBWORKS_SDK_PLAYBOOK")));

		// // temporary hack

		// /*Sys.println ("");
		// Sys.println ("Setting Apache Cordova install path...");
		// System.runCommand (defines.get ("CORDOVA_PATH") + "/lib/ios", "make", [ "install" ], true, true);
		// Sys.println ("Done.");*/

		// writeConfig (defines.get ("LIME_CONFIG"), defines);

		// Haxelib.runCommand ("", [ "install", "cordova" ], true, true);
	}

	public static function setupIOS():Void
	{
		Log.println("\x1b[1mIn order to build applications for iOS and tvOS, you must have");
		Log.println("Xcode installed. Xcode is available from Apple as a free download.\x1b[0m");
		Log.println("");
		Log.println("\x1b[0;3mNo additional configuration is required.\x1b[0m");
		Log.println("");

		var answer = CLIHelper.ask("Would you like to visit the download page now?");

		if (answer == YES || answer == ALWAYS)
		{
			System.openURL(appleXcodeURL);
		}
	}

	public static function setupLime():Void
	{
		if (!targetFlags.exists("alias") && !targetFlags.exists("cli"))
		{
			setupHaxelib(new Haxelib("lime"));
		}

<<<<<<< HEAD
		if (System.hostPlatform == MAC)
		{
			ConfigHelper.writeConfigValue("MAC_USE_CURRENT_SDK", "1");
		}

		if (!targetFlags.exists("noalias"))
		{
			return;
		}

		var haxePath = Sys.getEnv("HAXEPATH");
=======
		var haxePathEnv = Sys.getEnv("HAXEPATH");
		var haxePath = haxePathEnv;
>>>>>>> bb3b31b0

		if (System.hostPlatform == WINDOWS)
		{
			var usingDefaultHaxePath = false;
			if (haxePath == null || haxePath == "")
			{
				usingDefaultHaxePath = true;
				haxePath = "C:\\HaxeToolkit\\haxe\\";
			}

			var copyFailure = false;
			var exeDestPath = haxePath + "\\lime.exe";
			try
			{
				File.copy(Haxelib.getPath(new Haxelib("lime")) + "\\templates\\\\bin\\lime.exe", exeDestPath);
			}
			catch (e:Dynamic)
			{
				copyFailure = true;
				if (Log.verbose)
				{
					Log.warn("Failed to copy lime.exe alias to destination: " + exeDestPath);
				}
			}
			var shDestPath = haxePath + "\\lime";
			try
			{
				File.copy(Haxelib.getPath(new Haxelib("lime")) + "\\templates\\\\bin\\lime.sh", shDestPath);
			}
			catch (e:Dynamic)
			{
				copyFailure = true;
				if (Log.verbose)
				{
					Log.warn("Failed to copy lime.sh alias to destination: " + shDestPath);
				}
			}
			if (Log.verbose && copyFailure && usingDefaultHaxePath && !FileSystem.exists(haxePath))
			{
				Log.warn("Did you install Haxe to a custom location? Set the HAXEPATH environment variable, and run Lime setup again.");
			}
		}
		else
		{
			if (haxePath == null || haxePath == "")
			{
				haxePath = "/usr/lib/haxe";
			}

			var installedCommand = false;
			var answer = YES;

			if (targetFlags.exists("y"))
			{
				Sys.println("Do you want to install the \"lime\" command? [y/n/a] y");
			}
			else
			{
				answer = CLIHelper.ask("Do you want to install the \"lime\" command?");
			}

			if (answer == YES || answer == ALWAYS)
			{
				if (System.hostPlatform == MAC)
				{
					var aliasDestPath = "/usr/local/bin/lime";
					try
					{
						System.runCommand("", "cp", [
							"-f",
							Haxelib.getPath(new Haxelib("lime")) + "/templates/bin/lime.sh",
							aliasDestPath
						], false);
						System.runCommand("", "chmod", ["755", aliasDestPath], false);
						installedCommand = true;
					}
					catch (e:Dynamic)
					{
						if (Log.verbose)
						{
							Log.warn("Failed to copy Lime alias to destination: " + aliasDestPath);
						}
					}
				}
				else
				{
					var aliasDestPath = "/usr/local/bin/lime";
					try
					{
						System.runCommand("", "sudo", [
							"cp",
							"-f",
							Haxelib.getPath(new Haxelib("lime")) + "/templates/bin/lime.sh",
							aliasDestPath
						], false);
						System.runCommand("", "sudo", ["chmod", "755", aliasDestPath], false);
						installedCommand = true;
					}
					catch (e:Dynamic)
					{
						if (Log.verbose)
						{
							Log.warn("Failed to copy Lime alias to destination: " + aliasDestPath);
						}
					}
				}
			}

			if (!installedCommand)
			{
				Sys.println("");
				Sys.println("To finish setup, we recommend you either...");
				Sys.println("");
				Sys.println(" a) Manually add an alias called \"lime\" to run \"haxelib run lime\"");
				Sys.println(" b) Run the following commands:");
				Sys.println("");
				Sys.println("sudo cp \"" + Path.combine(Haxelib.getPath(new Haxelib("lime")), "templates/bin/lime.sh") + "\" /usr/local/bin/lime");
				Sys.println("sudo chmod 755 /usr/local/bin/lime");
				Sys.println("");
			}
		}
	}

	public static function setupLinux():Void
	{
		var whichAptGet = System.runProcess("", "which", ["apt-get"], true, true, true);
		var hasApt = whichAptGet != null && whichAptGet != "";

		if (hasApt)
		{
			// check if this is ubuntu saucy 64bit, which uses different packages.
			var lsbId = System.runProcess("", "lsb_release", ["-si"], true, true, true);
			var lsbRelease = System.runProcess("", "lsb_release", ["-sr"], true, true, true);
			var arch = System.runProcess("", "uname", ["-m"], true, true, true);
			var isSaucy = lsbId == "Ubuntu\n" && lsbRelease >= "13.10\n" && arch == "x86_64\n";

			var packages = isSaucy ? linuxUbuntuSaucyPackages : linuxAptPackages;

			var parameters = ["apt-get", "install"].concat(packages.split(" "));
			System.runCommand("", "sudo", parameters, false);

			Log.println("");
			Log.println("Setup complete.");
			return;
		}

		var whichYum = System.runProcess("", "which", ["yum"], true, true, true);
		var hasYum = whichYum != null && whichYum != "";

		if (hasYum)
		{
			var parameters = ["yum", "install"].concat(linuxYumPackages.split(" "));
			System.runCommand("", "sudo", parameters, false);

			Log.println("");
			Log.println("Setup complete.");
			return;
		}

		var whichDnf = System.runProcess("", "which", ["dnf"], true, true, true);
		var hasDnf = whichDnf != null && whichDnf != "";

		if (hasDnf)
		{
			var parameters = ["dnf", "install"].concat(linuxDnfPackages.split(" "));
			System.runCommand("", "sudo", parameters, false);

			Log.println("");
			Log.println("Setup complete.");
			return;
		}

		var whichEquo = System.runProcess("", "which", ["equo"], true, true, true);
		var hasEquo = whichEquo != null && whichEquo != "";

		if (hasEquo)
		{
			// Sabayon docs recommend not using sudo with equo, and instead using a root login shell
			var parameters = ["-l", "-c", "equo", "i", "-av"].concat(linuxEquoPackages.split(" "));
			System.runCommand("", "su", parameters, false);

			Log.println("");
			Log.println("Setup complete.");
			return;
		}

		var whichEmerge = System.runProcess("", "which", ["emerge"], true, true, true);
		var hasEmerge = whichEmerge != null && whichEmerge != "";

		if (hasEmerge)
		{
			var parameters = ["emerge", "-av"].concat(linuxEmergePackages.split(" "));
			System.runCommand("", "sudo", parameters, false);

			Log.println("");
			Log.println("Setup complete.");
			return;
		}

		var whichPacman = System.runProcess("", "which", ["pacman"], true, true, true);
		var hasPacman = whichPacman != null && whichPacman != "";

		if (hasPacman)
		{
			var parameters = ["pacman", "-S", "--needed"];

			if (System.hostArchitecture == X64)
			{
				parameters = parameters.concat(linuxPacman64Packages.split(" "));
			}
			else
			{
				parameters = parameters.concat(linuxPacman32Packages.split(" "));
			}

			System.runCommand("", "sudo", parameters, false);

			Log.println("");
			Log.println("Setup complete.");
			return;
		}

		Log.println("Unable to find a supported package manager on your Linux distribution.");
		Log.println("Currently apt-get, yum, dnf, equo, emerge, and pacman are supported.");

		Sys.exit(1);
	}

	public static function setupMac():Void
	{
		Log.println("\x1b[1mIn order to build native executables for macOS, you must have");
		Log.println("Xcode installed. Xcode is available from Apple as a free download.\x1b[0m");
		Log.println("");
		Log.println("\x1b[0;3mNo additional configuration is required.\x1b[0m");
		Log.println("");

		var answer = CLIHelper.ask("Would you like to visit the download page now?");

		if (answer == YES || answer == ALWAYS)
		{
			System.openURL(appleXcodeURL);
		}
	}

	public static function setupOpenFL():Void
	{
		if (!targetFlags.exists("alias") && !targetFlags.exists("cli"))
		{
			setupHaxelib(new Haxelib("openfl"));
		}

		if (System.hostPlatform == MAC)
		{
			ConfigHelper.writeConfigValue("MAC_USE_CURRENT_SDK", "1");
		}

		if (targetFlags.exists("noalias"))
		{
			return;
		}

		var haxePath = Sys.getEnv("HAXEPATH");
		var project = null;

		try
		{
			project = HXProject.fromHaxelib(new Haxelib("openfl"));
		}
		catch (e:Dynamic) {}

		if (System.hostPlatform == WINDOWS)
		{
			if (haxePath == null || haxePath == "")
			{
				haxePath = "C:\\HaxeToolkit\\haxe\\";
			}

			try
			{
				File.copy(Haxelib.getPath(new Haxelib("lime")) + "\\templates\\\\bin\\lime.exe", haxePath + "\\lime.exe");
			}
			catch (e:Dynamic) {}
			try
			{
				File.copy(Haxelib.getPath(new Haxelib("lime")) + "\\templates\\\\bin\\lime.sh", haxePath + "\\lime");
			}
			catch (e:Dynamic) {}

			try
			{
				System.copyFileTemplate(project.templatePaths, "bin/openfl.exe", haxePath + "\\openfl.exe");
				System.copyFileTemplate(project.templatePaths, "bin/openfl.sh", haxePath + "\\openfl");
			}
			catch (e:Dynamic) {}
		}
		else
		{
			if (haxePath == null || haxePath == "")
			{
				haxePath = "/usr/lib/haxe";
			}

			var installedCommand = false;
			var answer = YES;

			if (targetFlags.exists("y"))
			{
				Sys.println("Do you want to install the \"openfl\" command? [y/n/a] y");
			}
			else
			{
				answer = CLIHelper.ask("Do you want to install the \"openfl\" command?");
			}

			if (answer == YES || answer == ALWAYS)
			{
				if (System.hostPlatform == MAC)
				{
					try
					{
						System.runCommand("", "cp", [
							"-f",
							Haxelib.getPath(new Haxelib("lime")) + "/templates/bin/lime.sh",
							"/usr/local/bin/lime"
						], false);
						System.runCommand("", "chmod", ["755", "/usr/local/bin/lime"], false);
						System.runCommand("", "cp", [
							"-f",
							System.findTemplate(project.templatePaths, "bin/openfl.sh"),
							"/usr/local/bin/openfl"
						], false);
						System.runCommand("", "chmod", ["755", "/usr/local/bin/openfl"], false);
						installedCommand = true;
					}
					catch (e:Dynamic) {}
				}
				else
				{
					try
					{
						System.runCommand("", "sudo", [
							"cp",
							"-f",
							Haxelib.getPath(new Haxelib("lime")) + "/templates/bin/lime.sh",
							"/usr/local/bin/lime"
						], false);
						System.runCommand("", "sudo", ["chmod", "755", "/usr/local/bin/lime"], false);
						System.runCommand("", "sudo", [
							"cp",
							"-f",
							System.findTemplate(project.templatePaths, "bin/openfl.sh"),
							"/usr/local/bin/openfl"
						], false);
						System.runCommand("", "sudo", ["chmod", "755", "/usr/local/bin/openfl"], false);
						installedCommand = true;
					}
					catch (e:Dynamic) {}
				}
			}

			if (!installedCommand)
			{
				Sys.println("");
				Sys.println("To finish setup, we recommend you either...");
				Sys.println("");
				Sys.println(" a) Manually add an alias called \"openfl\" to run \"haxelib run openfl\"");
				Sys.println(" b) Run the following commands:");
				Sys.println("");
				Sys.println("sudo cp \"" + Path.combine(Haxelib.getPath(new Haxelib("lime")), "templates/bin/lime.sh") + "\" /usr/local/bin/lime");
				Sys.println("sudo chmod 755 /usr/local/bin/lime");
				Sys.println("sudo cp \"" + System.findTemplate(project.templatePaths, "bin/openfl.sh") + "\" /usr/local/bin/openfl");
				Sys.println("sudo chmod 755 /usr/local/bin/openfl");
				Sys.println("");
			}
		}
	}

	public static function setupWebAssembly():Void
	{
		Log.println("\x1b[1mIn order to build for WebAssembly or asm.js, you must download");
		Log.println("and install the Emscripten SDK.");
		Log.println("");
		Log.println("After install, the SDK path may be at \"emsdk/upstream/emscripten\"");
		Log.println("");

		getDefineValue("EMSCRIPTEN_SDK", "Path to Emscripten SDK");

		Log.println("");
		Log.println("Setup complete.");
	}

	public static function setupWindows():Void
	{
		Log.println("\x1b[1mIn order to build native executables for Windows, you must have a");
		Log.println("Visual Studio C++ compiler with \"Windows Desktop\" (Win32) support");
		Log.println("installed. We recommend using Visual Studio Community, which is");
		Log.println("available as a free download from Microsoft.\x1b[0m");
		Log.println("");
		Log.println("\x1b[0;3mNo additional configuration is required.\x1b[0m");
		Log.println("");

		var answer = CLIHelper.ask("Would you like to visit the download page now?");

		if (answer == YES || answer == ALWAYS)
		{
			System.openURL(visualStudioURL);
		}
	}

	public static function setupHL():Void
	{
		getDefineValue("HL_PATH", "Path to a custom version of Hashlink. Leave empty to use lime's default version.");
		if (System.hostPlatform == MAC)
		{
			Log.println("To use the hashlink debugger on macOS, the hl executable needs to be signed.");
			if (ConfigHelper.getConfigValue("HL_PATH") != null)
			{
				Log.println("When building HL from source, make sure to have run `make codesign_osx` before installing.");
			}
			else
			{
				var answer = CLIHelper.ask("Would you like to do this now? (Requires sudo.)");

				if (answer == YES || answer == ALWAYS)
				{
					var openSSLConf = System.getTemporaryFile("cnf");
					var key = System.getTemporaryFile("pem");
					var cert = System.getTemporaryFile("cer");
					var limePath = Haxelib.getPath(new Haxelib("lime"));
					var hlPath = limePath + "/templates/bin/hl/mac/hl";
					var entitlementsPath = sys.FileSystem.exists(limePath + "/project") ? (limePath +
						"/project/lib/hashlink/other/osx/entitlements.xml") : (limePath
						+ "/templates/bin/hl/entitlements.xml");
					System.runCommand("", "sudo", ["security", "delete-identity", "-c", "hl-cert"], true, true, true);
					sys.io.File.saveContent(openSSLConf, [
						"[req]",
						"distinguished_name=codesign_dn",
						"[codesign_dn]",
						"commonName=hl-cert",
						"[v3_req]",
						"keyUsage=critical,digitalSignature",
						"extendedKeyUsage=critical,codeSigning",
					].join("\n"));
					System.runCommand("", "openssl", [
						"req", "-x509", "-newkey", "rsa:4096", "-keyout", key, "-nodes", "-days", "365", "-subj", "/CN=hl-cert", "-outform", "der", "-out",
						cert, "-extensions", "v3_req", "-config", openSSLConf
					], true, false, true);
					System.runCommand("", "sudo", [
						"security",
						"add-trusted-cert",
						"-d",
						"-k /Library/Keychains/System.keychain",
						cert
					], true, false, true);
					System.runCommand("", "sudo", ["security", "import", key, "-k", "/Library/Keychains/System.keychain", "-A"], true, false, true);
					System.runCommand("", "codesign", ["--entitlements", entitlementsPath, "-fs", "hl-cert", hlPath], true, false, true);
					for (f in [key, cert, openSSLConf])
						sys.FileSystem.deleteFile(f);
					Log.println("\nIf you update lime, you will have to run this again to sign the new hl executable");
				}
			}
		}
	}

	private static function throwPermissionsError()
	{
		if (System.hostPlatform == WINDOWS)
		{
			Log.println("Unable to access directory. Perhaps you need to run \"setup\" with administrative privileges?");
		}
		else
		{
			Log.println("Unable to access directory. Perhaps you should run \"setup\" again using \"sudo\"");
		}

		Sys.exit(1);
	}

	private static function unescapePath(path:String):String
	{
		if (path == null)
		{
			path = "";
		}

		path = StringTools.replace(path, "\\ ", " ");

		if (System.hostPlatform != WINDOWS && StringTools.startsWith(path, "~/"))
		{
			path = Sys.getEnv("HOME") + "/" + path.substr(2);
		}

		return path;
	}

	public static function updateHaxelib(haxelib:Haxelib):Void
	{
		var basePath = Haxelib.runProcess("", ["config"]);

		if (basePath != null)
		{
			basePath = StringTools.trim(basePath.split("\n")[0]);
		}

		var lib = Haxelib.getPath(haxelib, false, true);

		if (StringTools.startsWith(Path.standardize(lib), Path.standardize(basePath)))
		{
			Haxelib.runCommand("", ["update", haxelib.name]);
		}
		else
		{
			var git = Path.combine(lib, ".git");

			if (FileSystem.exists(git))
			{
				Log.info(Log.accentColor + "Updating \"" + haxelib.name + "\"" + Log.resetColor);

				if (System.hostPlatform == WINDOWS)
				{
					var path = Sys.getEnv("PATH");

					if (path.indexOf("Git") == -1)
					{
						Sys.putEnv("PATH", "C:\\Program Files (x86)\\Git\\bin;" + path);
					}
				}

				System.runCommand(lib, "git", ["pull"]);
				System.runCommand(lib, "git", ["submodule", "init"]);
				System.runCommand(lib, "git", ["submodule", "update"]);
			}
		}
	}
}

class Progress extends haxe.io.Output
{
	var o:haxe.io.Output;
	var cur:Int;
	var max:Null<Int>;
	var start:Float;

	public function new(o)
	{
		this.o = o;
		cur = 0;
		start = haxe.Timer.stamp();
	}

	function bytes(n)
	{
		cur += n;
		if (max == null) Sys.print(cur + " bytes\r");
		else
			Sys.print(cur + "/" + max + " (" + Std.int((cur * 100.0) / max) + "%)\r");
	}

	public override function writeByte(c)
	{
		o.writeByte(c);
		bytes(1);
	}

	public override function writeBytes(s, p, l)
	{
		var r = o.writeBytes(s, p, l);
		bytes(r);
		return r;
	}

	public override function close()
	{
		super.close();
		o.close();
		var time = haxe.Timer.stamp() - start;
		var speed = (cur / time) / 1024;
		time = Std.int(time * 10) / 10;
		speed = Std.int(speed * 10) / 10;

		// When the path is a redirect, we don't want to display that the download completed

		if (cur > 400)
		{
			Sys.print("Download complete : " + cur + " bytes in " + time + "s (" + speed + "KB/s)\n");
		}
	}

	public override function prepare(m:Int)
	{
		max = m;
	}
}<|MERGE_RESOLUTION|>--- conflicted
+++ resolved
@@ -816,7 +816,6 @@
 			setupHaxelib(new Haxelib("lime"));
 		}
 
-<<<<<<< HEAD
 		if (System.hostPlatform == MAC)
 		{
 			ConfigHelper.writeConfigValue("MAC_USE_CURRENT_SDK", "1");
@@ -827,11 +826,8 @@
 			return;
 		}
 
-		var haxePath = Sys.getEnv("HAXEPATH");
-=======
 		var haxePathEnv = Sys.getEnv("HAXEPATH");
 		var haxePath = haxePathEnv;
->>>>>>> bb3b31b0
 
 		if (System.hostPlatform == WINDOWS)
 		{
