package utils;

import haxe.Http;
import haxe.io.Eof;
import haxe.zip.Reader;
import hxp.*;
import lime.tools.CLIHelper;
import lime.tools.ConfigHelper;
import lime.tools.Platform;
import lime.tools.HXProject;
import sys.io.File;
import sys.io.Process;
import sys.FileSystem;

class PlatformSetup
{
	private static var appleXcodeURL = "https://developer.apple.com/xcode/download/";
	private static var linuxAptPackages = "gcc-multilib g++-multilib";
	private static var linuxUbuntuSaucyPackages = "gcc-multilib g++-multilib libxext-dev";
	private static var linuxYumPackages = "gcc gcc-c++";
	private static var linuxDnfPackages = "gcc gcc-c++";
	private static var linuxEquoPackages = "media-libs/mesa sys-devel/gcc";
	private static var linuxEmergePackages = "media-libs/mesa sys-devel/gcc";
	private static var linuxPacman32Packages = "multilib-devel mesa mesa-libgl glu";
	private static var linuxPacman64Packages = "multilib-devel lib32-mesa lib32-mesa-libgl lib32-glu";
	private static var visualStudioURL = "https://www.visualstudio.com/downloads/";
	private static var hashlinkURL = "https://github.com/HaxeFoundation/hashlink/releases";
	private static var triedSudo:Bool = false;
	private static var userDefines:Map<String, Dynamic>;
	private static var targetFlags:Map<String, Dynamic>;
	private static var setupHaxelibs = new Map<String, Bool>();

	private static function createPath(path:String, defaultPath:String = ""):String
	{
		try
		{
			if (path == "")
			{
				System.mkdir(defaultPath);
				return defaultPath;
			}
			else
			{
				System.mkdir(path);
				return path;
			}
		}
		catch (e:Dynamic)
		{
			throwPermissionsError();
			return "";
		}
	}

	private static function downloadFile(remotePath:String, localPath:String = "", followingLocation:Bool = false):Void
	{
		if (localPath == "")
		{
			localPath = Path.withoutDirectory(remotePath);
		}

		if (!followingLocation && FileSystem.exists(localPath))
		{
			var answer = CLIHelper.ask("File found. Install existing file?");

			if (answer != NO)
			{
				return;
			}
		}

		var out = File.write(localPath, true);
		var progress = new Progress(out);
		var h = new Http(remotePath);

		h.cnxTimeout = 30;

		h.onError = function(e)
		{
			progress.close();
			FileSystem.deleteFile(localPath);
			throw e;
		};

		if (!followingLocation)
		{
			Log.println("Downloading " + localPath + "...");
		}

		h.customRequest(false, progress);

		if (h.responseHeaders != null && h.responseHeaders.exists("Location"))
		{
			var location = h.responseHeaders.get("Location");

			if (location != remotePath)
			{
				downloadFile(location, localPath, true);
			}
		}
	}

	private static function extractFile(sourceZIP:String, targetPath:String, ignoreRootFolder:String = ""):Void
	{
		var extension = Path.extension(sourceZIP);

		if (extension != "zip")
		{
			var arguments = "xvzf";

			if (extension == "bz2" || extension == "tbz2")
			{
				arguments = "xvjf";
			}

			if (ignoreRootFolder != "")
			{
				if (ignoreRootFolder == "*")
				{
					for (file in FileSystem.readDirectory(targetPath))
					{
						if (FileSystem.isDirectory(targetPath + "/" + file))
						{
							ignoreRootFolder = file;
						}
					}
				}

				System.runCommand("", "tar", [arguments, sourceZIP], false);
				System.runCommand("", "cp", ["-R", ignoreRootFolder + "/.", targetPath], false);
				Sys.command("rm", ["-r", ignoreRootFolder]);
			}
			else
			{
				System.runCommand("", "tar", [arguments, sourceZIP, "-C", targetPath], false);

				// InstallTool.runCommand (targetPath, "tar", [ arguments, FileSystem.fullPath (sourceZIP) ]);
			}

			Sys.command("chmod", ["-R", "755", targetPath]);
		}
		else
		{
			var file = File.read(sourceZIP, true);
			var entries = Reader.readZip(file);
			file.close();

			for (entry in entries)
			{
				var fileName = entry.fileName;

				if (fileName.charAt(0) != "/" && fileName.charAt(0) != "\\" && fileName.split("..").length <= 1)
				{
					var dirs = ~/[\/\\]/g.split(fileName);

					if ((ignoreRootFolder != "" && dirs.length > 1) || ignoreRootFolder == "")
					{
						if (ignoreRootFolder != "")
						{
							dirs.shift();
						}

						var path = "";
						var file = dirs.pop();

						for (d in dirs)
						{
							path += d;
							System.mkdir(targetPath + "/" + path);
							path += "/";
						}

						if (file == "")
						{
							if (path != "") Log.println("  Created " + path);
							continue; // was just a directory
						}

						path += file;
						Log.println("  Install " + path);

						var data = Reader.unzip(entry);
						var f = File.write(targetPath + "/" + path, true);
						f.write(data);
						f.close();
					}
				}
			}
		}

		Log.println("Done");
	}

	public static function getDefineValue(name:String, description:String):Void
	{
		var value = ConfigHelper.getConfigValue(name);

		if (value == null && Sys.getEnv(name) != null)
		{
			value = Sys.getEnv(name);
		}

		var inputValue = unescapePath(CLIHelper.param(Log.accentColor + description + "\x1b[0m \x1b[37;3m[" + (value != null ? value : "") + "]\x1b[0m"));

		if (inputValue != "" && inputValue != value)
		{
			ConfigHelper.writeConfigValue(name, inputValue);
		}
		else if (inputValue == Sys.getEnv(inputValue))
		{
			ConfigHelper.removeConfigValue(name);
		}
	}

	// public static function getDefines (names:Array<String> = null, descriptions:Array<String> = null, ignored:Array<String> = null):Map<String, String> {
	// var config = CommandLineTools.getLimeConfig ();
	// var defines = null;
	// var env = Sys.environment ();
	// var path = "";
	// if (config != null) {
	// 	defines = config.environment;
	// 	for (key in defines.keys ()) {
	// 		if (defines.get (key) == env.get (key)) {
	// 			defines.remove (key);
	// 		}
	// 	}
	// } else {
	// 	defines = new Map<String, String> ();
	// }
	// if (!defines.exists ("LIME_CONFIG")) {
	// 	var home = "";
	// 	if (env.exists ("HOME")) {
	// 		home = env.get ("HOME");
	// 	} else if (env.exists ("USERPROFILE")) {
	// 		home = env.get ("USERPROFILE");
	// 	} else {
	// 		Log.println ("Warning : No 'HOME' variable set - ~/.lime/config.xml might be missing.");
	// 		return null;
	// 	}
	// 	defines.set ("LIME_CONFIG", home + "/.lime/config.xml");
	// }
	// if (names == null) {
	// 	return defines;
	// }
	// var values = new Array<String> ();
	// for (i in 0...names.length) {
	// 	var name = names[i];
	// 	var description = descriptions[i];
	// 	var ignore = "";
	// 	if (ignored != null && ignored.length > i) {
	// 		ignore = ignored[i];
	// 	}
	// 	var value = "";
	// 	if (defines.exists (name) && defines.get (name) != ignore) {
	// 		value = defines.get (name);
	// 	} else if (env.exists (name)) {
	// 		value = Sys.getEnv (name);
	// 	}
	// 	value = unescapePath (CLIHelper.param ("\x1b[1m" + description + "\x1b[0m \x1b[37;3m[" + value + "]\x1b[0m"));
	// 	if (value != "") {
	// 		defines.set (name, value);
	// 	} else if (value == Sys.getEnv (name)) {
	// 		defines.remove (name);
	// 	}
	// }
	// return defines;
	// }
	public static function installHaxelib(haxelib:Haxelib):Void
	{
		var name = haxelib.name;
		var version = haxelib.version;

		if (version != null && version.indexOf("*") > -1)
		{
			var regexp = new EReg("^.+[0-9]+-[0-9]+-[0-9]+ +[0-9]+:[0-9]+:[0-9]+ +([a-z0-9.-]+) +", "gi");
			var output = Haxelib.runProcess("", ["info", haxelib.name]);
			var lines = output.split("\n");

			var versions = new Array<Version>();
			var ver:Version;

			for (line in lines)
			{
				if (regexp.match(line))
				{
					try
					{
						ver = regexp.matched(1);
						versions.push(ver);
					}
					catch (e:Dynamic) {}
				}
			}

			var match = Haxelib.findMatch(haxelib, versions);

			if (match != null)
			{
				version = match;
			}
			else
			{
				Log.error("Could not find version \"" + haxelib.version + "\" for haxelib \"" + haxelib.name + "\"");
			}
		}

		var args = ["install", name];

		if (version != null && version != "" && version.indexOf("*") == -1)
		{
			args.push(version);
		}

		Haxelib.runCommand("", args);
	}

	private static function link(dir:String, file:String, dest:String):Void
	{
		Sys.command("rm -rf " + dest + "/" + file);
		Sys.command("ln -s " + "/usr/lib" + "/" + dir + "/" + file + " " + dest + "/" + file);
	}

	private static function openURL(url:String):Void
	{
		if (System.hostPlatform == WINDOWS)
		{
			Sys.command("explorer", [url]);
		}
		else if (System.hostPlatform == LINUX)
		{
			System.runCommand("", "xdg-open", [url], false);
		}
		else
		{
			System.runCommand("", "open", [url], false);
		}
	}

	public static function run(target:String = "", userDefines:Map<String, Dynamic> = null, targetFlags:Map<String, Dynamic> = null)
	{
		PlatformSetup.userDefines = userDefines;
		PlatformSetup.targetFlags = targetFlags;

		try
		{
			if (target == "cpp")
			{
				switch (System.hostPlatform)
				{
					case WINDOWS:
						target = "windows";
					case MAC:
						target = "mac";
					case LINUX:
						target = "linux";
					default:
				}
			}

			switch (target)
			{
				case "air":
					setupAIR();

				case "android":
					setupAndroid();

				case "blackberry":

				// setupBlackBerry ();

				case "html5":
					Log.println("\x1b[0;3mNo additional configuration is required.\x1b[0m");
				// setupHTML5 ();

				case "ios", "iphoneos", "iphonesim":
					if (System.hostPlatform == MAC)
					{
						setupIOS();
					}

				case "linux":
					if (System.hostPlatform == LINUX)
					{
						setupLinux();
					}

				case "mac", "macos":
					if (System.hostPlatform == MAC)
					{
						setupMac();
					}

				case "tizen":

				// setupTizen ();

				case "webassembly", "wasm", "emscripten":
					setupWebAssembly();

				case "webos":

				// setupWebOS ();

				case "electron":
					setupElectron();

				case "windows", "winrt":
					if (System.hostPlatform == WINDOWS)
					{
						setupWindows();
					}

				case "neko", "cs", "uwp", "winjs", "nodejs", "java":
					Log.println("\x1b[0;3mNo additional configuration is required.\x1b[0m");

				case "hl", "hashlink":
					setupHL();

				case "lime":
					setupLime();

				case "openfl":
					setupOpenFL();

				case "tvos", "tvsim":
					if (System.hostPlatform == MAC)
					{
						setupIOS();
					}

				case "":
					switch (CommandLineTools.defaultLibrary)
					{
						case "lime": setupLime();
						case "openfl": setupOpenFL();
						default: setupHaxelib(new Haxelib(CommandLineTools.defaultLibrary));
					}

				default:
					setupHaxelib(new Haxelib(target));
			}
		}
		catch (e:Eof) {}
	}

	private static function runInstaller(path:String, message:String = "Waiting for process to complete..."):Void
	{
		if (System.hostPlatform == WINDOWS)
		{
			try
			{
				Log.println(message);
				System.runCommand("", "call", [path], false);
				Log.println("Done");
			}
			catch (e:Dynamic) {}
		}
		else if (System.hostPlatform == LINUX)
		{
			if (Path.extension(path) == "deb")
			{
				System.runCommand("", "sudo", ["dpkg", "-i", "--force-architecture", path], false);
			}
			else
			{
				Log.println(message);
				Sys.command("chmod", ["755", path]);

				if (path.substr(0, 1) == "/")
				{
					System.runCommand("", path, [], false);
				}
				else
				{
					System.runCommand("", "./" + path, [], false);
				}

				Log.println("Done");
			}
		}
		else
		{
			if (Path.extension(path) == "")
			{
				Log.println(message);
				Sys.command("chmod", ["755", path]);
				System.runCommand("", path, [], false);
				Log.println("Done");
			}
			else if (Path.extension(path) == "dmg")
			{
				var process = new Process("hdiutil", ["mount", path]);
				var ret = process.stdout.readAll().toString();
				process.exitCode(); // you need this to wait till the process is closed!
				process.close();

				var volumePath = "";

				if (ret != null && ret != "")
				{
					volumePath = StringTools.trim(ret.substr(ret.indexOf("/Volumes")));
				}

				if (volumePath != "" && FileSystem.exists(volumePath))
				{
					var apps = [];
					var packages = [];
					var executables = [];

					var files:Array<String> = FileSystem.readDirectory(volumePath);

					for (file in files)
					{
						switch (Path.extension(file))
						{
							case "app":
								apps.push(file);

							case "pkg", "mpkg":
								packages.push(file);

							case "bin":
								executables.push(file);
						}
					}

					var file = "";

					if (apps.length == 1)
					{
						file = apps[0];
					}
					else if (packages.length == 1)
					{
						file = packages[0];
					}
					else if (executables.length == 1)
					{
						file = executables[0];
					}

					if (file != "")
					{
						Log.println(message);
						System.runCommand("", "open", ["-W", volumePath + "/" + file], false);
						Log.println("Done");
					}

					try
					{
						var process = new Process("hdiutil", ["unmount", path]);
						process.exitCode(); // you need this to wait till the process is closed!
						process.close();
					}
					catch (e:Dynamic) {}

					if (file == "")
					{
						System.runCommand("", "open", [path], false);
					}
				}
				else
				{
					System.runCommand("", "open", [path], false);
				}
			}
			else
			{
				System.runCommand("", "open", [path], false);
			}
		}
	}

	public static function setupAIR():Void
	{
		Log.println("\x1b[1mIn order to package SWF applications using Adobe AIR, you must");
		Log.println("download and extract the Adobe AIR SDK.");
		Log.println("");

		getDefineValue("AIR_SDK", "Path to AIR SDK");

		Log.println("");
		Log.println("Setup complete.");
	}

	public static function setupAndroid():Void
	{
		Log.println("\x1b[1mIn order to build applications for Android, you must have recent");
		Log.println("versions of the Android SDK, Android NDK and Java JDK installed.");
		Log.println("");
		Log.println("You must also install the Android SDK Platform-tools and API 30 using");
		Log.println("the SDK manager from Android Studio.\x1b[0m");
		Log.println("");

		getDefineValue("ANDROID_SDK", "Path to Android SDK");
		getDefineValue("ANDROID_NDK_ROOT", "Path to Android NDK");

		if (System.hostPlatform != MAC)
		{
			getDefineValue("JAVA_HOME", "Path to Java JDK");
		}

		if (ConfigHelper.getConfigValue("ANDROID_SETUP") == null)
		{
			ConfigHelper.writeConfigValue("ANDROID_SETUP", "true");
		}

		Log.println("");
		Log.println("Setup complete.");
	}

	public static function setupElectron():Void
	{
		Log.println("\x1b[1mIn order to run Electron applications, you must download");
		Log.println("and extract the Electron runtime on your system.");
		Log.println("");

		getDefineValue("ELECTRON_PATH", "Path to Electron runtime");

		Log.println("");
		Haxelib.runCommand("", ["install", "electron"], true, true);

		Log.println("");
		Log.println("Setup complete.");
	}

	public static function setupHaxelib(haxelib:Haxelib, dependency:Bool = false):Void
	{
		setupHaxelibs.set(haxelib.name, true);

		var defines = new Map<String, Dynamic>();
		defines.set("setup", 1);

		var basePath = Haxelib.runProcess("", ["config"]);
		if (basePath != null)
		{
			basePath = StringTools.trim(basePath.split("\n")[0]);
		}
		var lib = Haxelib.getPath(haxelib, false, true);
		if (lib != null && !StringTools.startsWith(Path.standardize(lib), Path.standardize(basePath)))
		{
			defines.set("dev", 1);
		}

		var project = HXProject.fromHaxelib(haxelib, defines, true);

		if (project != null && project.haxelibs.length > 0)
		{
			for (lib in project.haxelibs)
			{
				if (setupHaxelibs.exists(lib.name)) continue;

				var path = Haxelib.getPath(lib, false, true);

				if (path == null || path == "" || (lib.version != null && lib.version != ""))
				{
					if (defines.exists("dev"))
					{
						Log.error("Could not find dependency \"" + lib.name + "\" for library \"" + haxelib.name + "\"");
					}

					installHaxelib(lib);
				}
				else
					/*if (userDefines.exists ("upgrade"))*/
				{
					updateHaxelib(lib);
				}

				setupHaxelib(lib, true);
			}
		}
		else if (!dependency)
		{
			// Log.warn ("No setup is required for " + haxelib.name + ", or it is not a valid target");
		}
	}

	public static function setupHTML5():Void
	{
		// var setApacheCordova = false;

		// var defines = getDefines ();
		// var answer = CLIHelper.ask ("Download and install Apache Cordova?");

		// if (answer == YES || answer == ALWAYS) {

		// 	var downloadPath = "";
		// 	var defaultInstallPath = "";

		// 	if (System.hostPlatform == WINDOWS) {

		// 		defaultInstallPath = "C:\\Development\\Apache Cordova";

		// 	} else {

		// 		defaultInstallPath = "/opt/cordova";

		// 	}

		// 	var path = unescapePath (CLIHelper.param ("Output directory [" + defaultInstallPath + "]"));
		// 	path = createPath (path, defaultInstallPath);

		// 	downloadFile (apacheCordovaPath);
		// 	extractFile (Path.withoutDirectory (apacheCordovaPath), path, "*");

		// 	var childArchives = [];

		// 	for (file in FileSystem.readDirectory (path)) {

		// 		if (Path.extension (file) == "zip") {

		// 			childArchives.push (file);

		// 		}

		// 	}

		// 	createPath (path + "/lib");
		// 	var libs = [ "android", "bada-wac", "bada", "blackberry", "ios", "mac", "qt", "tizen", "tvos", "webos", "wp7" ];

		// 	for (archive in childArchives) {

		// 		var name = Path.withoutExtension (archive);
		// 		name = StringTools.replace (name, "incubator-", "");
		// 		name = StringTools.replace (name, "cordova-", "");

		// 		if (name == "blackberry-webworks") {

		// 			name = "blackberry";

		// 		}

		// 		var basePath = path + "/";

		// 		for (lib in libs) {

		// 			if (name == lib) {

		// 				basePath += "lib/";

		// 			}

		// 		}

		// 		createPath (basePath + name);
		// 		extractFile (path + "/" + archive, basePath + name);

		// 	}

		// 	if (System.hostPlatform != WINDOWS) {

		// 		System.runCommand ("", "chmod", [ "-R", "777", path ], false);

		// 	}

		// 	setApacheCordova = true;
		// 	defines.set ("CORDOVA_PATH", path);
		// 	writeConfig (defines.get ("LIME_CONFIG"), defines);
		// 	Log.println ("");

		// }

		// var requiredVariables = [];
		// var requiredVariableDescriptions = [];

		// if (!setApacheCordova) {

		// 	requiredVariables.push ("CORDOVA_PATH");
		// 	requiredVariableDescriptions.push ("Path to Apache Cordova");

		// }

		// requiredVariables = requiredVariables.concat ([ "WEBWORKS_SDK", "WEBWORKS_SDK_BBOS", "WEBWORKS_SDK_PLAYBOOK" ]);
		// requiredVariableDescriptions = requiredVariableDescriptions.concat ([ "Path to WebWorks SDK for BlackBerry 10", "Path to WebWorks SDK for BBOS", "Path to WebWorks SDK for PlayBook" ]);

		// defines = getDefines (requiredVariables, requiredVariableDescriptions);

		// defines.set ("CORDOVA_PATH", unescapePath (defines.get ("CORDOVA_PATH")));
		// defines.set ("WEBWORKS_SDK_BBOS", unescapePath (defines.get ("WEBWORKS_SDK_BBOS")));
		// defines.set ("WEBWORKS_SDK_PLAYBOOK", unescapePath (defines.get ("WEBWORKS_SDK_PLAYBOOK")));

		// // temporary hack

		// /*Sys.println ("");
		// Sys.println ("Setting Apache Cordova install path...");
		// System.runCommand (defines.get ("CORDOVA_PATH") + "/lib/ios", "make", [ "install" ], true, true);
		// Sys.println ("Done.");*/

		// writeConfig (defines.get ("LIME_CONFIG"), defines);

		// Haxelib.runCommand ("", [ "install", "cordova" ], true, true);
	}

	public static function setupIOS():Void
	{
		Log.println("\x1b[1mIn order to build applications for iOS and tvOS, you must have");
		Log.println("Xcode installed. Xcode is available from Apple as a free download.\x1b[0m");
		Log.println("");
		Log.println("\x1b[0;3mNo additional configuration is required.\x1b[0m");
		Log.println("");

		var answer = CLIHelper.ask("Would you like to visit the download page now?");

		if (answer == YES || answer == ALWAYS)
		{
			System.openURL(appleXcodeURL);
		}
	}

	public static function setupLime():Void
	{
		if (!targetFlags.exists("alias") && !targetFlags.exists("cli"))
		{
			setupHaxelib(new Haxelib("lime"));
		}

		if (!targetFlags.exists("noalias"))
		{
			var haxePath = Sys.getEnv("HAXEPATH");

			if (System.hostPlatform == WINDOWS)
			{
				if (haxePath == null || haxePath == "")
				{
					haxePath = "C:\\HaxeToolkit\\haxe\\";
				}

				try
				{
					File.copy(Haxelib.getPath(new Haxelib("lime")) + "\\templates\\\\bin\\lime.exe", haxePath + "\\lime.exe");
				}
				catch (e:Dynamic) {}
				try
				{
					File.copy(Haxelib.getPath(new Haxelib("lime")) + "\\templates\\\\bin\\lime.sh", haxePath + "\\lime");
				}
				catch (e:Dynamic) {}
			}
			else
			{
				if (haxePath == null || haxePath == "")
				{
					haxePath = "/usr/lib/haxe";
				}

				var installedCommand = false;
				var answer = YES;

				if (targetFlags.exists("y"))
				{
					Sys.println("Do you want to install the \"lime\" command? [y/n/a] y");
				}
				else
				{
					answer = CLIHelper.ask("Do you want to install the \"lime\" command?");
				}

				if (answer == YES || answer == ALWAYS)
				{
					if (System.hostPlatform == MAC)
					{
						try
						{
							System.runCommand("", "cp", [
								"-f",
								Haxelib.getPath(new Haxelib("lime")) + "/templates/bin/lime.sh",
								"/usr/local/bin/lime"
							], false);
							System.runCommand("", "chmod", ["755", "/usr/local/bin/lime"], false);
							installedCommand = true;
						}
						catch (e:Dynamic) {}
					}
					else
					{
						try
						{
							System.runCommand("", "sudo", [
								"cp",
								"-f",
								Haxelib.getPath(new Haxelib("lime")) + "/templates/bin/lime.sh",
								"/usr/local/bin/lime"
							], false);
							System.runCommand("", "sudo", ["chmod", "755", "/usr/local/bin/lime"], false);
							installedCommand = true;
						}
						catch (e:Dynamic) {}
					}
				}

				if (!installedCommand)
				{
					Sys.println("");
					Sys.println("To finish setup, we recommend you either...");
					Sys.println("");
					Sys.println(" a) Manually add an alias called \"lime\" to run \"haxelib run lime\"");
					Sys.println(" b) Run the following commands:");
					Sys.println("");
					Sys.println("sudo cp \"" + Path.combine(Haxelib.getPath(new Haxelib("lime")), "templates/bin/lime.sh") + "\" /usr/local/bin/lime");
					Sys.println("sudo chmod 755 /usr/local/bin/lime");
					Sys.println("");
				}
			}
		}

		if (System.hostPlatform == MAC)
		{
			ConfigHelper.writeConfigValue("MAC_USE_CURRENT_SDK", "1");
		}
	}

	public static function setupLinux():Void
	{
		var whichAptGet = System.runProcess("", "which", ["apt-get"], true, true, true);
		var hasApt = whichAptGet != null && whichAptGet != "";

		if (hasApt)
		{
			// check if this is ubuntu saucy 64bit, which uses different packages.
			var lsbId = System.runProcess("", "lsb_release", ["-si"], true, true, true);
			var lsbRelease = System.runProcess("", "lsb_release", ["-sr"], true, true, true);
			var arch = System.runProcess("", "uname", ["-m"], true, true, true);
			var isSaucy = lsbId == "Ubuntu\n" && lsbRelease >= "13.10\n" && arch == "x86_64\n";

			var packages = isSaucy ? linuxUbuntuSaucyPackages : linuxAptPackages;

			var parameters = ["apt-get", "install"].concat(packages.split(" "));
			System.runCommand("", "sudo", parameters, false);

			Log.println("");
			Log.println("Setup complete.");
			return;
		}

		var whichYum = System.runProcess("", "which", ["yum"], true, true, true);
		var hasYum = whichYum != null && whichYum != "";

		if (hasYum)
		{
			var parameters = ["yum", "install"].concat(linuxYumPackages.split(" "));
			System.runCommand("", "sudo", parameters, false);

			Log.println("");
			Log.println("Setup complete.");
			return;
		}

		var whichDnf = System.runProcess("", "which", ["dnf"], true, true, true);
		var hasDnf = whichDnf != null && whichDnf != "";

		if (hasDnf)
		{
			var parameters = ["dnf", "install"].concat(linuxDnfPackages.split(" "));
			System.runCommand("", "sudo", parameters, false);

			Log.println("");
			Log.println("Setup complete.");
			return;
		}

		var whichEquo = System.runProcess("", "which", ["equo"], true, true, true);
		var hasEquo = whichEquo != null && whichEquo != "";

		if (hasEquo)
		{
			// Sabayon docs recommend not using sudo with equo, and instead using a root login shell
			var parameters = ["-l", "-c", "equo", "i", "-av"].concat(linuxEquoPackages.split(" "));
			System.runCommand("", "su", parameters, false);

			Log.println("");
			Log.println("Setup complete.");
			return;
		}

		var whichEmerge = System.runProcess("", "which", ["emerge"], true, true, true);
		var hasEmerge = whichEmerge != null && whichEmerge != "";

		if (hasEmerge)
		{
			var parameters = ["emerge", "-av"].concat(linuxEmergePackages.split(" "));
			System.runCommand("", "sudo", parameters, false);

			Log.println("");
			Log.println("Setup complete.");
			return;
		}

		var whichPacman = System.runProcess("", "which", ["pacman"], true, true, true);
		var hasPacman = whichPacman != null && whichPacman != "";

		if (hasPacman)
		{
			var parameters = ["pacman", "-S", "--needed"];

			if (System.hostArchitecture == X64)
			{
				parameters = parameters.concat(linuxPacman64Packages.split(" "));
			}
			else
			{
				parameters = parameters.concat(linuxPacman32Packages.split(" "));
			}

			System.runCommand("", "sudo", parameters, false);

			Log.println("");
			Log.println("Setup complete.");
			return;
		}

		Log.println("Unable to find a supported package manager on your Linux distribution.");
		Log.println("Currently apt-get, yum, dnf, equo, emerge, and pacman are supported.");

		Sys.exit(1);
	}

	public static function setupMac():Void
	{
		Log.println("\x1b[1mIn order to build native executables for macOS, you must have");
		Log.println("Xcode installed. Xcode is available from Apple as a free download.\x1b[0m");
		Log.println("");
		Log.println("\x1b[0;3mNo additional configuration is required.\x1b[0m");
		Log.println("");

		var answer = CLIHelper.ask("Would you like to visit the download page now?");

		if (answer == YES || answer == ALWAYS)
		{
			System.openURL(appleXcodeURL);
		}
	}

	public static function setupOpenFL():Void
	{
		if (!targetFlags.exists("alias") && !targetFlags.exists("cli"))
		{
			setupHaxelib(new Haxelib("openfl"));
		}

		if (!targetFlags.exists("noalias"))
		{
			var haxePath = Sys.getEnv("HAXEPATH");
			var project = null;

			try
			{
				project = HXProject.fromHaxelib(new Haxelib("openfl"));
			}
			catch (e:Dynamic) {}

			if (System.hostPlatform == WINDOWS)
			{
				if (haxePath == null || haxePath == "")
				{
					haxePath = "C:\\HaxeToolkit\\haxe\\";
				}

				try
				{
					File.copy(Haxelib.getPath(new Haxelib("lime")) + "\\templates\\\\bin\\lime.exe", haxePath + "\\lime.exe");
				}
				catch (e:Dynamic) {}
				try
				{
					File.copy(Haxelib.getPath(new Haxelib("lime")) + "\\templates\\\\bin\\lime.sh", haxePath + "\\lime");
				}
				catch (e:Dynamic) {}

				try
				{
					System.copyFileTemplate(project.templatePaths, "bin/openfl.exe", haxePath + "\\openfl.exe");
					System.copyFileTemplate(project.templatePaths, "bin/openfl.sh", haxePath + "\\openfl");
				}
				catch (e:Dynamic) {}
			}
			else
			{
				if (haxePath == null || haxePath == "")
				{
					haxePath = "/usr/lib/haxe";
				}

				var installedCommand = false;
				var answer = YES;

				if (targetFlags.exists("y"))
				{
					Sys.println("Do you want to install the \"openfl\" command? [y/n/a] y");
				}
				else
				{
					answer = CLIHelper.ask("Do you want to install the \"openfl\" command?");
				}

				if (answer == YES || answer == ALWAYS)
				{
					if (System.hostPlatform == MAC)
					{
						try
						{
							System.runCommand("", "cp", [
								"-f",
								Haxelib.getPath(new Haxelib("lime")) + "/templates/bin/lime.sh",
								"/usr/local/bin/lime"
							], false);
							System.runCommand("", "chmod", ["755", "/usr/local/bin/lime"], false);
							System.runCommand("", "cp", [
								"-f",
								System.findTemplate(project.templatePaths, "bin/openfl.sh"),
								"/usr/local/bin/openfl"
							], false);
							System.runCommand("", "chmod", ["755", "/usr/local/bin/openfl"], false);
							installedCommand = true;
						}
						catch (e:Dynamic) {}
					}
					else
					{
						System.runCommand("", "sudo", [
							"cp",
							"-f",
							Haxelib.getPath(new Haxelib("lime")) + "/templates/bin/lime.sh",
							"/usr/local/bin/lime"
						], false);
						System.runCommand("", "sudo", ["chmod", "755", "/usr/local/bin/lime"], false);
						System.runCommand("", "sudo", [
							"cp",
							"-f",
							System.findTemplate(project.templatePaths, "bin/openfl.sh"),
							"/usr/local/bin/openfl"
						], false);
						System.runCommand("", "sudo", ["chmod", "755", "/usr/local/bin/openfl"], false);
						installedCommand = true;
					}
				}

				if (!installedCommand)
				{
<<<<<<< HEAD
					Sys.println("");
					Sys.println("To finish setup, we recommend you either...");
					Sys.println("");
					Sys.println(" a) Manually add an alias called \"openfl\" to run \"haxelib run openfl\"");
					Sys.println(" b) Run the following commands:");
					Sys.println("");
					Sys.println("sudo cp \"" + Path.combine(Haxelib.getPath(new Haxelib("lime")), "templates/bin/lime.sh") + "\" /usr/local/bin/lime");
					Sys.println("sudo chmod 755 /usr/local/bin/lime");
					Sys.println("sudo cp \"" + System.findTemplate(project.templatePaths, "bin/openfl.sh") + "\" /usr/local/bin/openfl");
					Sys.println("sudo chmod 755 /usr/local/bin/openfl");
					Sys.println("");
=======
					try
					{
						System.runCommand("", "sudo", [
							"cp",
							"-f",
							Haxelib.getPath(new Haxelib("lime")) + "/templates/bin/lime.sh",
							"/usr/local/bin/lime"
						], false);
						System.runCommand("", "sudo", ["chmod", "755", "/usr/local/bin/lime"], false);
						System.runCommand("", "sudo", [
							"cp",
							"-f",
							System.findTemplate(project.templatePaths, "bin/openfl.sh"),
							"/usr/local/bin/openfl"
						], false);
						System.runCommand("", "sudo", ["chmod", "755", "/usr/local/bin/openfl"], false);
						installedCommand = true;
					}
					catch (e:Dynamic) {}
>>>>>>> a4889884
				}
			}
		}

		if (System.hostPlatform == MAC)
		{
			ConfigHelper.writeConfigValue("MAC_USE_CURRENT_SDK", "1");
		}
	}

	public static function setupWebAssembly():Void
	{
		Log.println("\x1b[1mIn order to build for WebAssembly or asm.js, you must download");
		Log.println("and install the Emscripten SDK.");
		Log.println("");
		Log.println("After install, the SDK path may be at \"emsdk/upstream/emscripten\"");
		Log.println("");

		getDefineValue("EMSCRIPTEN_SDK", "Path to Emscripten SDK");

		Log.println("");
		Log.println("Setup complete.");
	}

	public static function setupWindows():Void
	{
		Log.println("\x1b[1mIn order to build native executables for Windows, you must have a");
		Log.println("Visual Studio C++ compiler with \"Windows Desktop\" (Win32) support");
		Log.println("installed. We recommend using Visual Studio Community, which is");
		Log.println("available as a free download from Microsoft.\x1b[0m");
		Log.println("");
		Log.println("\x1b[0;3mNo additional configuration is required.\x1b[0m");
		Log.println("");

		var answer = CLIHelper.ask("Would you like to visit the download page now?");

		if (answer == YES || answer == ALWAYS)
		{
			System.openURL(visualStudioURL);
		}
	}

	public static function setupHL():Void
	{
		getDefineValue("HL_PATH", "Path to a custom version of Hashlink. Leave empty to use lime's default version.");
		if (System.hostPlatform == MAC)
		{
			Log.println("To use the hashlink debugger on macOS, the hl executable needs to be signed.");
			if (ConfigHelper.getConfigValue("HL_PATH") != null)
			{
				Log.println("When building HL from source, make sure to have run `make codesign_osx` before installing.");
			}
			else
			{
				var answer = CLIHelper.ask("Would you like to do this now? (Requires sudo.)");

				if (answer == YES || answer == ALWAYS)
				{
					var openSSLConf = System.getTemporaryFile("cnf");
					var key = System.getTemporaryFile("pem");
					var cert = System.getTemporaryFile("cer");
					var limePath = Haxelib.getPath(new Haxelib("lime"));
					var hlPath = limePath + "/templates/bin/hl/mac/hl";
					var entitlementsPath = sys.FileSystem.exists(limePath + "/project") ? (limePath +
						"/project/lib/hashlink/other/osx/entitlements.xml") : (limePath
						+ "/templates/bin/hl/entitlements.xml");
					System.runCommand("", "sudo", ["security", "delete-identity", "-c", "hl-cert"], true, true, true);
					sys.io.File.saveContent(openSSLConf, [
						"[req]",
						"distinguished_name=codesign_dn",
						"[codesign_dn]",
						"commonName=hl-cert",
						"[v3_req]",
						"keyUsage=critical,digitalSignature",
						"extendedKeyUsage=critical,codeSigning",
					].join("\n"));
					System.runCommand("", "openssl", [
						"req", "-x509", "-newkey", "rsa:4096", "-keyout", key, "-nodes", "-days", "365", "-subj", "/CN=hl-cert", "-outform", "der", "-out",
						cert, "-extensions", "v3_req", "-config", openSSLConf
					], true, false, true);
					System.runCommand("", "sudo", [
						"security",
						"add-trusted-cert",
						"-d",
						"-k /Library/Keychains/System.keychain",
						cert
					], true, false, true);
					System.runCommand("", "sudo", ["security", "import", key, "-k", "/Library/Keychains/System.keychain", "-A"], true, false, true);
					System.runCommand("", "codesign", ["--entitlements", entitlementsPath, "-fs", "hl-cert", hlPath], true, false, true);
					for (f in [key, cert, openSSLConf])
						sys.FileSystem.deleteFile(f);
					Log.println("\nIf you update lime, you will have to run this again to sign the new hl executable");
				}
			}
		}
	}

	private static function throwPermissionsError()
	{
		if (System.hostPlatform == WINDOWS)
		{
			Log.println("Unable to access directory. Perhaps you need to run \"setup\" with administrative privileges?");
		}
		else
		{
			Log.println("Unable to access directory. Perhaps you should run \"setup\" again using \"sudo\"");
		}

		Sys.exit(1);
	}

	private static function unescapePath(path:String):String
	{
		if (path == null)
		{
			path = "";
		}

		path = StringTools.replace(path, "\\ ", " ");

		if (System.hostPlatform != WINDOWS && StringTools.startsWith(path, "~/"))
		{
			path = Sys.getEnv("HOME") + "/" + path.substr(2);
		}

		return path;
	}

	public static function updateHaxelib(haxelib:Haxelib):Void
	{
		var basePath = Haxelib.runProcess("", ["config"]);

		if (basePath != null)
		{
			basePath = StringTools.trim(basePath.split("\n")[0]);
		}

		var lib = Haxelib.getPath(haxelib, false, true);

		if (StringTools.startsWith(Path.standardize(lib), Path.standardize(basePath)))
		{
			Haxelib.runCommand("", ["update", haxelib.name]);
		}
		else
		{
			var git = Path.combine(lib, ".git");

			if (FileSystem.exists(git))
			{
				Log.info(Log.accentColor + "Updating \"" + haxelib.name + "\"" + Log.resetColor);

				if (System.hostPlatform == WINDOWS)
				{
					var path = Sys.getEnv("PATH");

					if (path.indexOf("Git") == -1)
					{
						Sys.putEnv("PATH", "C:\\Program Files (x86)\\Git\\bin;" + path);
					}
				}

				System.runCommand(lib, "git", ["pull"]);
				System.runCommand(lib, "git", ["submodule", "init"]);
				System.runCommand(lib, "git", ["submodule", "update"]);
			}
		}
	}
}

class Progress extends haxe.io.Output
{
	var o:haxe.io.Output;
	var cur:Int;
	var max:Null<Int>;
	var start:Float;

	public function new(o)
	{
		this.o = o;
		cur = 0;
		start = haxe.Timer.stamp();
	}

	function bytes(n)
	{
		cur += n;
		if (max == null) Sys.print(cur + " bytes\r");
		else
			Sys.print(cur + "/" + max + " (" + Std.int((cur * 100.0) / max) + "%)\r");
	}

	public override function writeByte(c)
	{
		o.writeByte(c);
		bytes(1);
	}

	public override function writeBytes(s, p, l)
	{
		var r = o.writeBytes(s, p, l);
		bytes(r);
		return r;
	}

	public override function close()
	{
		super.close();
		o.close();
		var time = haxe.Timer.stamp() - start;
		var speed = (cur / time) / 1024;
		time = Std.int(time * 10) / 10;
		speed = Std.int(speed * 10) / 10;

		// When the path is a redirect, we don't want to display that the download completed

		if (cur > 400)
		{
			Sys.print("Download complete : " + cur + " bytes in " + time + "s (" + speed + "KB/s)\n");
		}
	}

	public override function prepare(m:Int)
	{
		max = m;
	}
}<|MERGE_RESOLUTION|>--- conflicted
+++ resolved
@@ -1118,27 +1118,30 @@
 					}
 					else
 					{
-						System.runCommand("", "sudo", [
-							"cp",
-							"-f",
-							Haxelib.getPath(new Haxelib("lime")) + "/templates/bin/lime.sh",
-							"/usr/local/bin/lime"
-						], false);
-						System.runCommand("", "sudo", ["chmod", "755", "/usr/local/bin/lime"], false);
-						System.runCommand("", "sudo", [
-							"cp",
-							"-f",
-							System.findTemplate(project.templatePaths, "bin/openfl.sh"),
-							"/usr/local/bin/openfl"
-						], false);
-						System.runCommand("", "sudo", ["chmod", "755", "/usr/local/bin/openfl"], false);
-						installedCommand = true;
+						try
+						{
+							System.runCommand("", "sudo", [
+								"cp",
+								"-f",
+								Haxelib.getPath(new Haxelib("lime")) + "/templates/bin/lime.sh",
+								"/usr/local/bin/lime"
+							], false);
+							System.runCommand("", "sudo", ["chmod", "755", "/usr/local/bin/lime"], false);
+							System.runCommand("", "sudo", [
+								"cp",
+								"-f",
+								System.findTemplate(project.templatePaths, "bin/openfl.sh"),
+								"/usr/local/bin/openfl"
+							], false);
+							System.runCommand("", "sudo", ["chmod", "755", "/usr/local/bin/openfl"], false);
+							installedCommand = true;
+						}
+						catch (e:Dynamic) {}
 					}
 				}
 
 				if (!installedCommand)
 				{
-<<<<<<< HEAD
 					Sys.println("");
 					Sys.println("To finish setup, we recommend you either...");
 					Sys.println("");
@@ -1150,27 +1153,6 @@
 					Sys.println("sudo cp \"" + System.findTemplate(project.templatePaths, "bin/openfl.sh") + "\" /usr/local/bin/openfl");
 					Sys.println("sudo chmod 755 /usr/local/bin/openfl");
 					Sys.println("");
-=======
-					try
-					{
-						System.runCommand("", "sudo", [
-							"cp",
-							"-f",
-							Haxelib.getPath(new Haxelib("lime")) + "/templates/bin/lime.sh",
-							"/usr/local/bin/lime"
-						], false);
-						System.runCommand("", "sudo", ["chmod", "755", "/usr/local/bin/lime"], false);
-						System.runCommand("", "sudo", [
-							"cp",
-							"-f",
-							System.findTemplate(project.templatePaths, "bin/openfl.sh"),
-							"/usr/local/bin/openfl"
-						], false);
-						System.runCommand("", "sudo", ["chmod", "755", "/usr/local/bin/openfl"], false);
-						installedCommand = true;
-					}
-					catch (e:Dynamic) {}
->>>>>>> a4889884
 				}
 			}
 		}
