name: CI
on: [push, pull_request]

jobs:

  linux-ndll:
<<<<<<< HEAD
    runs-on: ubuntu-latest
=======
    runs-on: ubuntu-20.04
>>>>>>> fa49cf1a
    strategy:
      matrix:
        haxe-version: [3.4.7, 4.0.5, 4.1.5, 4.2.5]
    steps:

      - uses: actions/checkout@v3
        with:
          submodules: true

      - name: Install system dependencies
        run: |
          sudo apt-get update
          sudo apt-get install -y libgl1-mesa-dev libglu1-mesa-dev g++-multilib gcc-multilib libasound2-dev libx11-dev libxext-dev libxi-dev libxrandr-dev libxinerama-dev libmbedtls-dev libpng-dev libturbojpeg-dev libuv1-dev libvorbis-dev

      - uses: krdlab/setup-haxe@v1
        with:
          haxe-version: ${{ matrix.haxe-version }}

      - name: Set HAXEPATH
        run: |
          echo "HAXEPATH=$HAXE_STD_PATH/.." >> $GITHUB_ENV

      - name: Install Haxe dependencies
        run: |
          haxelib install hxcpp --quiet
          haxelib install format --quiet
          haxelib install hxp --quiet

      - name: Enable HXCPP compile cache
        run: |
          echo "HXCPP_COMPILE_CACHE=~/.hxcpp" >> $GITHUB_ENV

      - name: Rebuild Lime tools
        run: |
          haxelib dev lime $GITHUB_WORKSPACE
          haxelib run lime rebuild tools -nocolor -verbose -nocffi
          haxelib run lime setup -alias -y -nocffi

      - name: Rebuild Lime (Linux)
        run: |
          lime rebuild linux -32 -release -nocolor -verbose -nocffi
          lime rebuild linux -64 -release -nocolor -verbose -nocffi
          lime rebuild hl -clean -release -nocolor -verbose -nocffi

      - uses: actions/upload-artifact@v3
        if: ${{ matrix.haxe-version == '4.2.5' }} # upload for only one version of Haxe
        with:
          name: Linux-NDLL
          path: |
            ndll/Linux/
            !**/.gitignore
          if-no-files-found: error

      - uses: actions/upload-artifact@v3
        if: ${{ matrix.haxe-version == '4.2.5' }} # upload for only one version of Haxe
        with:
          name: Linux64-NDLL
          path: |
            ndll/Linux64/
            !**/.gitignore
          if-no-files-found: error

      - uses: actions/upload-artifact@v3
        if: ${{ matrix.haxe-version == '4.2.5' }} # upload for only one version of Haxe
        with:
          name: Linux64-Hashlink
          path: |
            templates/bin/hl/Linux64
          if-no-files-found: error

  macos-ndll:
    runs-on: macos-11
    steps:

      - uses: actions/checkout@v3
        with:
          submodules: true

      - uses: krdlab/setup-haxe@v1
        with:
          haxe-version: 4.2.5

      - name: Set HAXEPATH
        run: |
          echo "HAXEPATH=$HAXE_STD_PATH/.." >> $GITHUB_ENV

      - name: Install Haxe dependencies
        run: |
          pushd project/lib/hashlink
          brew update
          rm /usr/local/bin/2to3*
          rm /usr/local/bin/idle3*
          rm /usr/local/bin/pydoc3*
          rm /usr/local/bin/python3*
          brew bundle
          popd
          haxelib install hxcpp --quiet
          haxelib install format --quiet
          haxelib install hxp --quiet

      - name: Enable HXCPP compile cache
        run: |
          echo "HXCPP_COMPILE_CACHE=~/.hxcpp" >> $GITHUB_ENV

      - name: Rebuild Lime tools
        run: |
          haxelib dev lime $GITHUB_WORKSPACE
          haxelib run lime rebuild tools -nocolor -verbose -nocffi
          haxelib run lime setup -alias -y -nocffi

      - name: Rebuild Lime (macOS)
        run: |
          lime rebuild macos -clean -release -64 -nocolor -verbose -nocffi
          lime rebuild hl -clean -release -nocolor -verbose -nocffi

      - uses: actions/upload-artifact@v3
        with:
          name: Mac64-NDLL
          path: |
            ndll/Mac64/
            !**/.gitignore
          if-no-files-found: error

      - uses: actions/upload-artifact@v3
        with:
          name: Mac64-Hashlink
          path: |
            templates/bin/hl/Mac64
          if-no-files-found: error

  windows-ndll:
    runs-on: windows-latest
    steps:

      - uses: actions/checkout@v3
        with:
          submodules: true

      - uses: krdlab/setup-haxe@v1
        with:
          haxe-version: 4.2.5

      - name: Set HAXEPATH
        run: |
          echo "HAXEPATH=$Env:HAXE_STD_PATH\.." >> $Env:GITHUB_ENV

      - name: Install Haxe dependencies
        run: |
          haxelib install hxcpp --quiet
          haxelib install format --quiet
          haxelib install hxp --quiet

      - name: Enable HXCPP compile cache
        run: |
          echo "HXCPP_COMPILE_CACHE=C:\.hxcpp" >> $Env:GITHUB_ENV

      - name: Rebuild Lime tools
        run: |
          haxelib dev lime $Env:GITHUB_WORKSPACE
          haxelib run lime rebuild tools -nocolor -verbose -nocffi
          haxelib run lime setup -alias -y -nocffi

      - name: Rebuild Lime (Windows)
        run: |
          lime rebuild windows -32 -release -nocolor -verbose -nocffi
          lime rebuild windows -64 -release -nocolor -verbose -nocffi
          lime rebuild hl -clean -release -nocolor -verbose -nocffi

      - uses: actions/upload-artifact@v3
        with:
          name: Windows-NDLL
          path: |
            ndll/Windows/
            !**/.gitignore
          if-no-files-found: error

      - uses: actions/upload-artifact@v3
        with:
          name: Windows64-NDLL
          path: |
            ndll/Windows64/
            !**/.gitignore
          if-no-files-found: error

      # - uses: actions/upload-artifact@v3
      #   with:
      #     name: Windows-Hashlink
      #     path: |
      #       templates/bin/hl/Windows
      #     if-no-files-found: error
      - uses: actions/upload-artifact@v3
        with:
          name: Windows64-Hashlink
          path: |
            templates/bin/hl/Windows64
          if-no-files-found: error

  android-ndll:
    needs: macos-ndll
    runs-on: macos-11
    steps:

      - uses: actions/checkout@v3
        with:
          submodules: true

      - name: Install Android NDK
        uses: nttld/setup-ndk@v1
        id: setup-ndk
        with:
          ndk-version: r15c

      - uses: actions/setup-java@v1
        with:
          java-version: 11

      - uses: krdlab/setup-haxe@v1
        with:
          haxe-version: 4.2.5

      - name: Set HAXEPATH
        run: |
          echo "HAXEPATH=$HAXE_STD_PATH/.." >> $GITHUB_ENV

      - name: Install Haxe dependencies
        run: |
          haxelib install hxcpp --quiet
          haxelib install format --quiet
          haxelib install hxp --quiet

      - name: Enable HXCPP compile cache
        run: |
          echo "HXCPP_COMPILE_CACHE=~/.hxcpp" >> $GITHUB_ENV

      - name: Rebuild Lime tools
        run: |
          haxelib dev lime $GITHUB_WORKSPACE
          haxelib run lime rebuild tools -nocolor -verbose -nocffi
          haxelib run lime setup -alias -y -nocffi

      - uses: actions/download-artifact@v3
        with:
          name: Mac64-NDLL
          path: ndll/Mac64/

      - name: Configure Android support
        run: |
          lime config ANDROID_SDK $ANDROID_HOME
          lime config ANDROID_NDK_ROOT ${{ steps.setup-ndk.outputs.ndk-path }}
          lime config JAVA_HOME $JAVA_HOME
          lime config ANDROID_SETUP true
          lime config

      - name: Rebuild Lime (Android)
        run: |
          lime rebuild android -release -nocolor -verbose -nocffi

      - uses: actions/upload-artifact@v3
        with:
          name: Android-NDLL
          path: |
            ndll/Android/
            !**/.gitignore
          if-no-files-found: error

  ios-ndll:
    needs: macos-ndll
    runs-on: macos-11
    steps:

      - uses: actions/checkout@v3
        with:
          submodules: true

      - uses: krdlab/setup-haxe@v1
        with:
          haxe-version: 4.2.5

      - name: Set HAXEPATH
        run: |
          echo "HAXEPATH=$HAXE_STD_PATH/.." >> $GITHUB_ENV

      - name: Install Haxe dependencies
        run: |
          haxelib install hxcpp --quiet
          haxelib install format --quiet
          haxelib install hxp --quiet

      - name: Enable HXCPP compile cache
        run: |
          echo "HXCPP_COMPILE_CACHE=~/.hxcpp" >> $GITHUB_ENV

      - name: Rebuild Lime tools
        run: |
          haxelib dev lime $GITHUB_WORKSPACE
          haxelib run lime rebuild tools -nocolor -verbose -nocffi
          haxelib run lime setup -alias -y -nocffi

      - uses: actions/download-artifact@v3
        with:
          name: Mac64-NDLL
          path: ndll/Mac64/

      - name: Rebuild Lime (iOS)
        run: |
          lime rebuild ios -clean -release -verbose -nocolor

      - uses: actions/upload-artifact@v3
        with:
          name: iPhone-NDLL
          path: |
            ndll/iPhone/
            !**/.gitignore
          if-no-files-found: error

  package-haxelib:
    needs: [linux-ndll, macos-ndll, windows-ndll, android-ndll, ios-ndll]
    runs-on: macos-11
    steps:

      - uses: actions/checkout@v3
        with:
          submodules: true

      - uses: krdlab/setup-haxe@v1
        with:
          haxe-version: 4.2.5

      - name: Set HAXEPATH
        run: |
          echo "HAXEPATH=$HAXE_STD_PATH/.." >> $GITHUB_ENV

      - name: Install Haxe dependencies
        run: |
          haxelib install hxcpp --quiet
          haxelib install format --quiet
          haxelib install hxp --quiet

      - name: Enable HXCPP compile cache
        run: |
          echo "HXCPP_COMPILE_CACHE=~/.hxcpp" >> $GITHUB_ENV

      - name: Rebuild Lime tools
        run: |
          haxelib dev lime $GITHUB_WORKSPACE
          haxelib run lime rebuild tools -nocolor -verbose -nocffi
          haxelib run lime setup -alias -y -nocffi
          cp project/lib/hashlink/other/osx/entitlements.xml templates/bin/hl/entitlements.xml
      - uses: actions/download-artifact@v3
        with:
          name: Android-NDLL
          path: ndll/Android/

      - uses: actions/download-artifact@v3
        with:
          name: iPhone-NDLL
          path: ndll/iPhone/

      - uses: actions/download-artifact@v3
        with:
          name: Linux-NDLL
          path: ndll/Linux/

      - uses: actions/download-artifact@v3
        with:
          name: Linux64-NDLL
          path: ndll/Linux64/

      - uses: actions/download-artifact@v3
        with:
          name: Mac64-NDLL
          path: ndll/Mac64/

      - uses: actions/download-artifact@v3
        with:
          name: Windows-NDLL
          path: ndll/Windows/

      - uses: actions/download-artifact@v3
        with:
          name: Windows64-NDLL
          path: ndll/Windows64/

      # - uses: actions/download-artifact@v3
      #   with:
      #     name: Windows-Hashlink
      #     path: templates/bin/hl/Windows

      - uses: actions/download-artifact@v3
        with:
          name: Windows64-Hashlink
          path: templates/bin/hl/Windows64

      - uses: actions/download-artifact@v3
        with:
          name: Mac64-Hashlink
          path: templates/bin/hl/Mac64

      - uses: actions/download-artifact@v3
        with:
          name: Linux64-Hashlink
          path: templates/bin/hl/Linux64

      - uses: actions/upload-artifact@v3
        with:
          name: lime-haxelib
          path: |
            ./
            !project/
            !haxe-*-*/
            !neko-*-*/
            !.git/
          if-no-files-found: error

  docs:
    runs-on: macos-11
    steps:

      - uses: actions/checkout@v3
        with:
          submodules: true

      - uses: krdlab/setup-haxe@v1
        with:
          haxe-version: 4.2.5

      - name: Set HAXEPATH
        run: |
          echo "HAXEPATH=$HAXE_STD_PATH/.." >> $GITHUB_ENV

      - name: Install Haxe dependencies
        run: |
          haxelib install dox --quiet
          haxelib dev lime $GITHUB_WORKSPACE

      - name: Build docs
        working-directory: docs
        run: |
          haxe build.hxml

      - uses: actions/upload-artifact@v3
        with:
          name: lime-docs
          path: docs/pages
          if-no-files-found: error

  android-samples:
    needs: package-haxelib
    runs-on: macos-11
    steps:

      - name: Install Android NDK
        uses: nttld/setup-ndk@v1
        id: setup-ndk
        with:
          ndk-version: r15c

      - uses: actions/setup-java@v1
        with:
          java-version: 11

      - uses: krdlab/setup-haxe@v1
        with:
          haxe-version: 4.2.5

      - name: Set HAXEPATH
        run: |
          echo "HAXEPATH=$HAXE_STD_PATH/.." >> $GITHUB_ENV

      - name: Install Haxe dependencies
        run: |
          haxelib install hxcpp --quiet
          haxelib install format --quiet
          haxelib install hxp --quiet
          haxelib git lime-samples https://github.com/openfl/lime-samples --quiet

      - name: Enable HXCPP compile cache
        run: |
          echo "HXCPP_COMPILE_CACHE=~/.hxcpp" >> $GITHUB_ENV

      - uses: actions/download-artifact@v3
        with:
          name: lime-haxelib
          path: lime-haxelib

      - name: Prepare lime
        run: |
          haxelib dev lime lime-haxelib
          haxelib run lime setup -alias -y -nocffi

      - name: Configure Android support
        run: |
          lime config ANDROID_SDK $ANDROID_HOME
          lime config ANDROID_NDK_ROOT ${{ steps.setup-ndk.outputs.ndk-path }}
          lime config JAVA_HOME $JAVA_HOME
          lime config ANDROID_SETUP true
          lime config

      - name: Create Lime samples
        run: |
          lime create HelloWorld -verbose -nocolor
          lime create SimpleImage -verbose -nocolor
          lime create SimpleAudio -verbose -nocolor

      - name: Build Lime samples
        run: |
          lime build HelloWorld android -release -verbose -nocolor
          lime build SimpleImage android -release -verbose -nocolor
          lime build SimpleAudio android -release -verbose -nocolor

  flash-samples:
    needs: package-haxelib
    runs-on: macos-11
    steps:

      - uses: krdlab/setup-haxe@v1
        with:
          haxe-version: 4.2.5

      - name: Set HAXEPATH
        run: |
          echo "HAXEPATH=$HAXE_STD_PATH/.." >> $GITHUB_ENV

      - name: Install Haxe dependencies
        run: |
          haxelib git lime-samples https://github.com/openfl/lime-samples --quiet

      - uses: actions/download-artifact@v3
        with:
          name: lime-haxelib
          path: lime-haxelib

      - name: Prepare lime
        run: |
          haxelib dev lime lime-haxelib
          haxelib run lime setup -alias -y -nocffi

      - name: Create Lime samples
        run: |
          lime create HelloWorld -verbose -nocolor
          lime create SimpleImage -verbose -nocolor
          lime create SimpleAudio -verbose -nocolor

      - name: Build Lime samples
        run: |
          lime build HelloWorld flash -release -verbose -nocolor
          lime build SimpleImage flash -release -verbose -nocolor
          lime build SimpleAudio flash -release -verbose -nocolor

  hashlink-samples:
    needs: package-haxelib
    strategy:
      matrix:
        os: [ubuntu-20.04
        , macos-11, windows-latest]
    runs-on: ${{ matrix.os }}
    steps:

      - uses: krdlab/setup-haxe@v1
        with:
          haxe-version: 4.2.5

      - name: Set HAXEPATH (Windows)
        if: ${{ startsWith(matrix.os, 'windows-') }}
        run: |
          echo "HAXEPATH=$Env:HAXE_STD_PATH\.." >> $Env:GITHUB_ENV

      - name: Set HAXEPATH (macOS/Linux)
        if: ${{ !startsWith(matrix.os, 'windows-') }}
        run: |
          echo "HAXEPATH=$HAXE_STD_PATH/.." >> $GITHUB_ENV

      - name: Install system dependencies (Linux)
        if: ${{ startsWith(matrix.os, 'ubuntu-') }}
        run: |
          sudo apt-get update
          sudo apt-get install -y libgl1-mesa-dev libglu1-mesa-dev g++-multilib gcc-multilib libasound2-dev libx11-dev libxext-dev libxi-dev libxrandr-dev libxinerama-dev

      - name: Install Haxe dependencies
        run: |
          haxelib install hxcpp --quiet
          haxelib install format --quiet
          haxelib install hxp --quiet
          haxelib git lime-samples https://github.com/openfl/lime-samples --quiet

      - name: Enable HXCPP compile cache (Windows)
        if: ${{ startsWith(matrix.os, 'windows-') }}
        run: |
          echo "HXCPP_COMPILE_CACHE=C:\.hxcpp" >> $Env:GITHUB_ENV

      - name: Enable HXCPP compile cache (macOS/Linux)
        if: ${{ !startsWith(matrix.os, 'windows-') }}
        run: |
          echo "HXCPP_COMPILE_CACHE=~/.hxcpp" >> $GITHUB_ENV

      - uses: actions/download-artifact@v3
        with:
          name: lime-haxelib
          path: lime-haxelib

      - name: Prepare lime
        run: |
          haxelib dev lime lime-haxelib
          haxelib run lime setup -alias -y -nocffi

      - name: Create Lime samples
        run: |
          lime create HelloWorld -verbose -nocolor
          lime create SimpleImage -verbose -nocolor
          lime create SimpleAudio -verbose -nocolor

      - name: Build Lime samples
        run: |
          lime build HelloWorld hl -release -verbose -nocolor
          lime build SimpleImage hl -release -verbose -nocolor
          lime build SimpleAudio hl -release -verbose -nocolor

  html5-samples:
    needs: package-haxelib
    runs-on: macos-11
    steps:

      - uses: krdlab/setup-haxe@v1
        with:
          haxe-version: 4.2.5

      - name: Set HAXEPATH
        run: |
          echo "HAXEPATH=$HAXE_STD_PATH/.." >> $GITHUB_ENV

      - name: Install Haxe dependencies
        run: |
          haxelib git lime-samples https://github.com/openfl/lime-samples --quiet

      - uses: actions/download-artifact@v3
        with:
          name: lime-haxelib
          path: lime-haxelib

      - name: Prepare lime
        run: |
          haxelib dev lime lime-haxelib
          haxelib run lime setup -alias -y -nocffi

      - name: Create Lime samples
        run: |
          lime create HelloWorld -verbose -nocolor
          lime create SimpleImage -verbose -nocolor
          lime create SimpleAudio -verbose -nocolor

      - name: Build Lime samples
        run: |
          lime build HelloWorld html5 -release -verbose -nocolor
          lime build SimpleImage html5 -release -verbose -nocolor
          lime build SimpleAudio html5 -release -verbose -nocolor

  ios-samples:
    needs: package-haxelib
    runs-on: macos-11
    steps:

      - uses: krdlab/setup-haxe@v1
        with:
          haxe-version: 4.2.5

      - name: Set HAXEPATH
        run: |
          echo "HAXEPATH=$HAXE_STD_PATH/.." >> $GITHUB_ENV

      - name: Install Haxe dependencies
        run: |
          haxelib install hxcpp --quiet
          haxelib install format --quiet
          haxelib install hxp --quiet
          haxelib git lime-samples https://github.com/openfl/lime-samples --quiet

      - name: Enable HXCPP compile cache
        run: |
          echo "HXCPP_COMPILE_CACHE=~/.hxcpp" >> $GITHUB_ENV

      - uses: actions/download-artifact@v3
        with:
          name: lime-haxelib
          path: lime-haxelib

      - name: Prepare lime
        run: |
          haxelib dev lime lime-haxelib
          haxelib run lime setup -alias -y -nocffi

      - name: Create Lime samples
        run: |
          lime create HelloWorld -verbose -nocolor
          lime create SimpleImage -verbose -nocolor
          lime create SimpleAudio -verbose -nocolor

      - name: Build Lime samples
        run: |
          lime build HelloWorld ios -simulator -release -verbose -nocolor
          lime build SimpleImage ios -simulator -release -verbose -nocolor
          lime build SimpleAudio ios -simulator -release -verbose -nocolor

  linux-samples:
    needs: package-haxelib
<<<<<<< HEAD
    runs-on: ubuntu-latest
=======
    runs-on: ubuntu-20.04
>>>>>>> fa49cf1a
    steps:

      - name: Install system dependencies
        run: |
          sudo apt-get update
          sudo apt-get install -y libgl1-mesa-dev libglu1-mesa-dev g++-multilib gcc-multilib libasound2-dev libx11-dev libxext-dev libxi-dev libxrandr-dev libxinerama-dev

      - uses: krdlab/setup-haxe@v1
        with:
          haxe-version: 4.2.5

      - name: Set HAXEPATH
        run: |
          echo "HAXEPATH=$HAXE_STD_PATH/.." >> $GITHUB_ENV

      - name: Install Haxe dependencies
        run: |
          haxelib install hxcpp --quiet
          haxelib install format --quiet
          haxelib install hxp --quiet
          haxelib git lime-samples https://github.com/openfl/lime-samples --quiet

      - name: Enable HXCPP compile cache
        run: |
          echo "HXCPP_COMPILE_CACHE=~/.hxcpp" >> $GITHUB_ENV

      - uses: actions/download-artifact@v3
        with:
          name: lime-haxelib
          path: lime-haxelib

      - name: Prepare lime
        run: |
          haxelib dev lime lime-haxelib
          haxelib run lime setup -alias -y -nocffi

      - name: Create Lime samples
        run: |
          lime create HelloWorld -verbose -nocolor
          lime create SimpleImage -verbose -nocolor
          lime create SimpleAudio -verbose -nocolor

      - name: Build Lime samples
        run: |
          lime build HelloWorld linux -release -verbose -nocolor
          lime build SimpleImage linux -release -verbose -nocolor
          lime build SimpleAudio linux -release -verbose -nocolor

  macos-samples:
    needs: package-haxelib
    runs-on: macos-11
    steps:

      - uses: krdlab/setup-haxe@v1
        with:
          haxe-version: 4.2.5

      - name: Set HAXEPATH
        run: |
          echo "HAXEPATH=$HAXE_STD_PATH/.." >> $GITHUB_ENV

      - name: Install Haxe dependencies
        run: |
          haxelib install hxcpp --quiet
          haxelib install format --quiet
          haxelib install hxp --quiet
          haxelib git lime-samples https://github.com/openfl/lime-samples --quiet

      - name: Enable HXCPP compile cache
        run: |
          echo "HXCPP_COMPILE_CACHE=~/.hxcpp" >> $GITHUB_ENV

      - uses: actions/download-artifact@v3
        with:
          name: lime-haxelib
          path: lime-haxelib

      - name: Prepare lime
        run: |
          haxelib dev lime lime-haxelib
          haxelib run lime setup -alias -y -nocffi

      - name: Create Lime samples
        run: |
          lime create HelloWorld -verbose -nocolor
          lime create SimpleImage -verbose -nocolor
          lime create SimpleAudio -verbose -nocolor

      - name: Build Lime samples
        run: |
          lime build HelloWorld macos -release -verbose -nocolor
          lime build SimpleImage macos -release -verbose -nocolor
          lime build SimpleAudio macos -release -verbose -nocolor

  neko-samples:
    needs: package-haxelib
    strategy:
      matrix:
        os: [ubuntu-20.04, macos-11, windows-latest]
    runs-on: ${{ matrix.os }}
    steps:

      - uses: krdlab/setup-haxe@v1
        with:
          haxe-version: 4.2.5

      - name: Set HAXEPATH (Windows)
        if: ${{ startsWith(matrix.os, 'windows-') }}
        run: |
          echo "HAXEPATH=$Env:HAXE_STD_PATH\.." >> $Env:GITHUB_ENV

      - name: Set HAXEPATH (macOS/Linux)
        if: ${{ !startsWith(matrix.os, 'windows-') }}
        run: |
          echo "HAXEPATH=$HAXE_STD_PATH/.." >> $GITHUB_ENV

      - name: Install system dependencies (Linux)
        if: ${{ startsWith(matrix.os, 'ubuntu-') }}
        run: |
          sudo apt-get update
          sudo apt-get install -y libgl1-mesa-dev libglu1-mesa-dev g++-multilib gcc-multilib libasound2-dev libx11-dev libxext-dev libxi-dev libxrandr-dev libxinerama-dev

      - name: Install Haxe dependencies
        run: |
          haxelib install hxcpp --quiet
          haxelib install format --quiet
          haxelib install hxp --quiet
          haxelib git lime-samples https://github.com/openfl/lime-samples --quiet

      - name: Enable HXCPP compile cache (Windows)
        if: ${{ startsWith(matrix.os, 'windows-') }}
        run: |
          echo "HXCPP_COMPILE_CACHE=C:\.hxcpp" >> $Env:GITHUB_ENV

      - name: Enable HXCPP compile cache (macOS/Linux)
        if: ${{ !startsWith(matrix.os, 'windows-') }}
        run: |
          echo "HXCPP_COMPILE_CACHE=~/.hxcpp" >> $GITHUB_ENV

      - uses: actions/download-artifact@v3
        with:
          name: lime-haxelib
          path: lime-haxelib

      - name: Prepare lime
        run: |
          haxelib dev lime lime-haxelib
          haxelib run lime setup -alias -y -nocffi

      - name: Create Lime samples
        run: |
          lime create HelloWorld -verbose -nocolor
          lime create SimpleImage -verbose -nocolor
          lime create SimpleAudio -verbose -nocolor

      - name: Build Lime samples
        run: |
          lime build HelloWorld neko -release -verbose -nocolor
          lime build SimpleImage neko -release -verbose -nocolor
          lime build SimpleAudio neko -release -verbose -nocolor

  windows-samples:
    needs: package-haxelib
    runs-on: windows-latest
    steps:

      - uses: krdlab/setup-haxe@v1
        with:
          haxe-version: 4.2.5

      - name: Set HAXEPATH
        run: |
          echo "HAXEPATH=$Env:HAXE_STD_PATH\.." >> $Env:GITHUB_ENV

      - name: Install Haxe dependencies
        run: |
          haxelib install hxcpp --quiet
          haxelib install format --quiet
          haxelib install hxp --quiet
          haxelib git lime-samples https://github.com/openfl/lime-samples --quiet

      - name: Enable HXCPP compile cache
        run: |
          echo "HXCPP_COMPILE_CACHE=C:\.hxcpp" >> $Env:GITHUB_ENV

      - uses: actions/download-artifact@v3
        with:
          name: lime-haxelib
          path: lime-haxelib

      - name: Prepare lime
        run: |
          haxelib dev lime lime-haxelib
          haxelib run lime setup -alias -y -nocffi

      - name: Create Lime samples
        run: |
          lime create HelloWorld -verbose -nocolor
          lime create SimpleImage -verbose -nocolor
          lime create SimpleAudio -verbose -nocolor

      - name: Build Lime samples
        run: |
          lime build HelloWorld windows -release -verbose -nocolor
          lime build SimpleImage windows -release -verbose -nocolor
          lime build SimpleAudio windows -release -verbose -nocolor

  notify:
<<<<<<< HEAD
    runs-on: ubuntu-latest
=======
    runs-on: ubuntu-20.04
>>>>>>> fa49cf1a
    needs: [package-haxelib, docs, android-samples, flash-samples, hashlink-samples, html5-samples, ios-samples, linux-samples, macos-samples, neko-samples, windows-samples]
    if: ${{ github.repository == 'openfl/lime' && github.event_name != 'pull_request' }}
    steps:
      - name: Notify Discord
        uses: nobrayner/discord-webhook@v1
        with:
          github-token: ${{ secrets.github_token }}
          discord-webhook: ${{ secrets.DISCORD_WEBHOOK }}<|MERGE_RESOLUTION|>--- conflicted
+++ resolved
@@ -4,11 +4,7 @@
 jobs:
 
   linux-ndll:
-<<<<<<< HEAD
-    runs-on: ubuntu-latest
-=======
     runs-on: ubuntu-20.04
->>>>>>> fa49cf1a
     strategy:
       matrix:
         haxe-version: [3.4.7, 4.0.5, 4.1.5, 4.2.5]
@@ -713,11 +709,7 @@
 
   linux-samples:
     needs: package-haxelib
-<<<<<<< HEAD
-    runs-on: ubuntu-latest
-=======
     runs-on: ubuntu-20.04
->>>>>>> fa49cf1a
     steps:
 
       - name: Install system dependencies
@@ -926,11 +918,7 @@
           lime build SimpleAudio windows -release -verbose -nocolor
 
   notify:
-<<<<<<< HEAD
-    runs-on: ubuntu-latest
-=======
     runs-on: ubuntu-20.04
->>>>>>> fa49cf1a
     needs: [package-haxelib, docs, android-samples, flash-samples, hashlink-samples, html5-samples, ios-samples, linux-samples, macos-samples, neko-samples, windows-samples]
     if: ${{ github.repository == 'openfl/lime' && github.event_name != 'pull_request' }}
     steps:
