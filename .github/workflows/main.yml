name: CI
on: [push, pull_request]

jobs:

  linux-ndll:
    runs-on: ubuntu-20.04
    strategy:
      matrix:
        haxe-version: [3.4.7, 4.0.5, 4.1.5, 4.2.5]
    steps:

      - uses: actions/checkout@v3
        with:
          submodules: true

      - name: Install system dependencies
        run: |
          sudo apt-get update
          sudo apt-get install -y libgl1-mesa-dev libglu1-mesa-dev g++-multilib gcc-multilib libasound2-dev libx11-dev libxext-dev libxi-dev libxrandr-dev libxinerama-dev libmbedtls-dev libpng-dev libturbojpeg-dev libuv1-dev libvorbis-dev

      - uses: krdlab/setup-haxe@v1
        with:
          haxe-version: ${{ matrix.haxe-version }}

      - name: Set HAXEPATH
        run: |
          echo "HAXEPATH=$HAXE_STD_PATH/.." >> $GITHUB_ENV

      - name: Install Haxe dependencies
        run: |
          haxelib install hxcpp 4.2.1 --quiet
          haxelib install format --quiet
          haxelib install hxp --quiet

      - name: Enable HXCPP compile cache
        run: |
          echo "HXCPP_COMPILE_CACHE=~/.hxcpp" >> $GITHUB_ENV

      - name: Rebuild Lime tools
        run: |
          haxelib dev lime $GITHUB_WORKSPACE
          haxelib run lime rebuild tools -nocolor -verbose -nocffi
          haxelib run lime setup -alias -y -nocffi

      - name: Rebuild Lime (Linux)
        run: |
          lime rebuild linux -32 -release -nocolor -verbose -nocffi
          lime rebuild linux -64 -release -nocolor -verbose -nocffi
          lime rebuild hl -clean -release -nocolor -verbose -nocffi

      - uses: actions/upload-artifact@v3
        if: ${{ matrix.haxe-version == '4.2.5' }} # upload for only one version of Haxe
        with:
          name: Linux-NDLL
          path: |
            ndll/Linux/
            !**/.gitignore
          if-no-files-found: error

      - uses: actions/upload-artifact@v3
        if: ${{ matrix.haxe-version == '4.2.5' }} # upload for only one version of Haxe
        with:
          name: Linux64-NDLL
          path: |
            ndll/Linux64/
            !**/.gitignore
          if-no-files-found: error

      - uses: actions/upload-artifact@v3
        if: ${{ matrix.haxe-version == '4.2.5' }} # upload for only one version of Haxe
        with:
          name: Linux64-Hashlink
          path: |
            templates/bin/hl/Linux64
          if-no-files-found: error

  macos-ndll:
    runs-on: macos-11
    steps:

      - uses: actions/checkout@v3
        with:
          submodules: true

      - uses: krdlab/setup-haxe@v1
        with:
          haxe-version: 4.2.5

      - name: Set HAXEPATH
        run: |
          echo "HAXEPATH=$HAXE_STD_PATH/.." >> $GITHUB_ENV

      - name: Install Haxe dependencies
        run: |
          pushd project/lib/hashlink
          brew update
          rm /usr/local/bin/2to3*
          rm /usr/local/bin/idle3*
          rm /usr/local/bin/pydoc3*
          rm /usr/local/bin/python3*
          brew bundle
          popd
          haxelib install hxcpp 4.2.1 --quiet
          haxelib install format --quiet
          haxelib install hxp --quiet

      - name: Enable HXCPP compile cache
        run: |
          echo "HXCPP_COMPILE_CACHE=~/.hxcpp" >> $GITHUB_ENV

      - name: Rebuild Lime tools
        run: |
          haxelib dev lime $GITHUB_WORKSPACE
          haxelib run lime rebuild tools -nocolor -verbose -nocffi
          haxelib run lime setup -alias -y -nocffi

      - name: Rebuild Lime (macOS)
        run: |
          lime rebuild macos -clean -release -64 -nocolor -verbose -nocffi
          lime rebuild hl -clean -release -nocolor -verbose -nocffi

      - uses: actions/upload-artifact@v3
        with:
          name: Mac64-NDLL
          path: |
            ndll/Mac64/
            !**/.gitignore
          if-no-files-found: error

      - uses: actions/upload-artifact@v3
        with:
          name: Mac64-Hashlink
          path: |
            templates/bin/hl/Mac64
          if-no-files-found: error

  windows-ndll:
    runs-on: windows-latest
    steps:

      - uses: actions/checkout@v3
        with:
          submodules: true

      - uses: krdlab/setup-haxe@v1
        with:
          haxe-version: 4.2.5

      - name: Set HAXEPATH
        run: |
          echo "HAXEPATH=$Env:HAXE_STD_PATH\.." >> $Env:GITHUB_ENV

      - name: Install Haxe dependencies
        run: |
          haxelib install hxcpp 4.2.1 --quiet
          haxelib install format --quiet
          haxelib install hxp --quiet

      - name: Enable HXCPP compile cache
        run: |
          echo "HXCPP_COMPILE_CACHE=C:\.hxcpp" >> $Env:GITHUB_ENV

      - name: Rebuild Lime tools
        run: |
          haxelib dev lime $Env:GITHUB_WORKSPACE
          haxelib run lime rebuild tools -nocolor -verbose -nocffi
          haxelib run lime setup -alias -y -nocffi

      - name: Rebuild Lime (Windows)
        run: |
          lime rebuild windows -32 -release -nocolor -verbose -nocffi
          lime rebuild windows -64 -release -nocolor -verbose -nocffi
          lime rebuild hl -clean -release -nocolor -verbose -nocffi

      - uses: actions/upload-artifact@v3
        with:
          name: Windows-NDLL
          path: |
            ndll/Windows/
            !**/.gitignore
          if-no-files-found: error

      - uses: actions/upload-artifact@v3
        with:
          name: Windows64-NDLL
          path: |
            ndll/Windows64/
            !**/.gitignore
          if-no-files-found: error

      # - uses: actions/upload-artifact@v3
      #   with:
      #     name: Windows-Hashlink
      #     path: |
      #       templates/bin/hl/Windows
      #     if-no-files-found: error
      - uses: actions/upload-artifact@v3
        with:
          name: Windows64-Hashlink
          path: |
            templates/bin/hl/Windows64
          if-no-files-found: error

  android-ndll:
    needs: macos-ndll
    runs-on: macos-11
    steps:

      - uses: actions/checkout@v3
        with:
          submodules: true

      - name: Install Android NDK
        uses: nttld/setup-ndk@v1
        id: setup-ndk
        with:
          ndk-version: r15c

      - uses: actions/setup-java@v3
        with:
<<<<<<< HEAD
          java-version: 11
=======
          distribution: "zulu"
          java-version: 8
>>>>>>> 52329223

      - uses: krdlab/setup-haxe@v1
        with:
          haxe-version: 4.2.5

      - name: Set HAXEPATH
        run: |
          echo "HAXEPATH=$HAXE_STD_PATH/.." >> $GITHUB_ENV

      - name: Install Haxe dependencies
        run: |
          haxelib install hxcpp 4.2.1 --quiet
          haxelib install format --quiet
          haxelib install hxp --quiet

      - name: Enable HXCPP compile cache
        run: |
          echo "HXCPP_COMPILE_CACHE=~/.hxcpp" >> $GITHUB_ENV

      - name: Rebuild Lime tools
        run: |
          haxelib dev lime $GITHUB_WORKSPACE
          haxelib run lime rebuild tools -nocolor -verbose -nocffi
          haxelib run lime setup -alias -y -nocffi

      - uses: actions/download-artifact@v3
        with:
          name: Mac64-NDLL
          path: ndll/Mac64/

      - name: Configure Android support
        run: |
          lime config ANDROID_SDK $ANDROID_HOME
          lime config ANDROID_NDK_ROOT ${{ steps.setup-ndk.outputs.ndk-path }}
          lime config JAVA_HOME $JAVA_HOME
          lime config ANDROID_SETUP true
          lime config

      - name: Rebuild Lime (Android)
        run: |
          lime rebuild android -release -nocolor -verbose -nocffi

      - uses: actions/upload-artifact@v3
        with:
          name: Android-NDLL
          path: |
            ndll/Android/
            !**/.gitignore
          if-no-files-found: error

  ios-ndll:
    needs: macos-ndll
    runs-on: macos-11
    steps:

      - uses: actions/checkout@v3
        with:
          submodules: true

      - uses: krdlab/setup-haxe@v1
        with:
          haxe-version: 4.2.5

      - name: Set HAXEPATH
        run: |
          echo "HAXEPATH=$HAXE_STD_PATH/.." >> $GITHUB_ENV

      - name: Install Haxe dependencies
        run: |
          haxelib install hxcpp 4.2.1 --quiet
          haxelib install format --quiet
          haxelib install hxp --quiet

      - name: Enable HXCPP compile cache
        run: |
          echo "HXCPP_COMPILE_CACHE=~/.hxcpp" >> $GITHUB_ENV

      - name: Rebuild Lime tools
        run: |
          haxelib dev lime $GITHUB_WORKSPACE
          haxelib run lime rebuild tools -nocolor -verbose -nocffi
          haxelib run lime setup -alias -y -nocffi

      - uses: actions/download-artifact@v3
        with:
          name: Mac64-NDLL
          path: ndll/Mac64/

      - name: Rebuild Lime (iOS)
        run: |
          lime rebuild ios -clean -release -verbose -nocolor

      - uses: actions/upload-artifact@v3
        with:
          name: iPhone-NDLL
          path: |
            ndll/iPhone/
            !**/.gitignore
          if-no-files-found: error

  package-haxelib:
    needs: [linux-ndll, macos-ndll, windows-ndll, android-ndll, ios-ndll]
    runs-on: macos-11
    steps:

      - uses: actions/checkout@v3
        with:
          submodules: true

      - uses: krdlab/setup-haxe@v1
        with:
          haxe-version: 4.2.5

      - name: Set HAXEPATH
        run: |
          echo "HAXEPATH=$HAXE_STD_PATH/.." >> $GITHUB_ENV

      - name: Install Haxe dependencies
        run: |
          haxelib install hxcpp 4.2.1 --quiet
          haxelib install format --quiet
          haxelib install hxp --quiet

      - name: Enable HXCPP compile cache
        run: |
          echo "HXCPP_COMPILE_CACHE=~/.hxcpp" >> $GITHUB_ENV

      - name: Rebuild Lime tools
        run: |
          haxelib dev lime $GITHUB_WORKSPACE
          haxelib run lime rebuild tools -nocolor -verbose -nocffi
          haxelib run lime setup -alias -y -nocffi
          cp project/lib/hashlink/other/osx/entitlements.xml templates/bin/hl/entitlements.xml
      - uses: actions/download-artifact@v3
        with:
          name: Android-NDLL
          path: ndll/Android/

      - uses: actions/download-artifact@v3
        with:
          name: iPhone-NDLL
          path: ndll/iPhone/

      - uses: actions/download-artifact@v3
        with:
          name: Linux-NDLL
          path: ndll/Linux/

      - uses: actions/download-artifact@v3
        with:
          name: Linux64-NDLL
          path: ndll/Linux64/

      - uses: actions/download-artifact@v3
        with:
          name: Mac64-NDLL
          path: ndll/Mac64/

      - uses: actions/download-artifact@v3
        with:
          name: Windows-NDLL
          path: ndll/Windows/

      - uses: actions/download-artifact@v3
        with:
          name: Windows64-NDLL
          path: ndll/Windows64/

      # - uses: actions/download-artifact@v3
      #   with:
      #     name: Windows-Hashlink
      #     path: templates/bin/hl/Windows

      - uses: actions/download-artifact@v3
        with:
          name: Windows64-Hashlink
          path: templates/bin/hl/Windows64

      - uses: actions/download-artifact@v3
        with:
          name: Mac64-Hashlink
          path: templates/bin/hl/Mac64

      - uses: actions/download-artifact@v3
        with:
          name: Linux64-Hashlink
          path: templates/bin/hl/Linux64

      - uses: actions/upload-artifact@v3
        with:
          name: lime-haxelib
          path: |
            ./
            !project/
            !haxe-*-*/
            !neko-*-*/
            !.git/
          if-no-files-found: error

  docs:
    runs-on: macos-11
    steps:

      - uses: actions/checkout@v3
        with:
          submodules: true

      - uses: krdlab/setup-haxe@v1
        with:
          haxe-version: 4.2.5

      - name: Set HAXEPATH
        run: |
          echo "HAXEPATH=$HAXE_STD_PATH/.." >> $GITHUB_ENV

      - name: Install Haxe dependencies
        run: |
          haxelib install dox --quiet
          haxelib dev lime $GITHUB_WORKSPACE

      - name: Build docs
        working-directory: docs
        run: |
          haxe build.hxml

      - uses: actions/upload-artifact@v3
        with:
          name: lime-docs
          path: docs/pages
          if-no-files-found: error

  android-samples:
    needs: package-haxelib
    runs-on: macos-11
    steps:

      - name: Install Android NDK
        uses: nttld/setup-ndk@v1
        id: setup-ndk
        with:
          ndk-version: r15c

      - uses: actions/setup-java@v3
        with:
<<<<<<< HEAD
          java-version: 11
=======
          distribution: "zulu"
          java-version: 8
>>>>>>> 52329223

      - uses: krdlab/setup-haxe@v1
        with:
          haxe-version: 4.2.5

      - name: Set HAXEPATH
        run: |
          echo "HAXEPATH=$HAXE_STD_PATH/.." >> $GITHUB_ENV

      - name: Install Haxe dependencies
        run: |
          haxelib install hxcpp 4.2.1 --quiet
          haxelib install format --quiet
          haxelib install hxp --quiet
          haxelib git lime-samples https://github.com/openfl/lime-samples --quiet

      - name: Enable HXCPP compile cache
        run: |
          echo "HXCPP_COMPILE_CACHE=~/.hxcpp" >> $GITHUB_ENV

      - uses: actions/download-artifact@v3
        with:
          name: lime-haxelib
          path: lime-haxelib

      - name: Prepare lime
        run: |
          haxelib dev lime lime-haxelib
          haxelib run lime setup -alias -y -nocffi

      - name: Configure Android support
        run: |
          lime config ANDROID_SDK $ANDROID_HOME
          lime config ANDROID_NDK_ROOT ${{ steps.setup-ndk.outputs.ndk-path }}
          lime config JAVA_HOME $JAVA_HOME
          lime config ANDROID_SETUP true
          lime config

      - name: Create Lime samples
        run: |
          lime create HelloWorld -verbose -nocolor
          lime create SimpleImage -verbose -nocolor
          lime create SimpleAudio -verbose -nocolor

      - name: Build Lime samples
        run: |
          lime build HelloWorld android -release -verbose -nocolor
          lime build SimpleImage android -release -verbose -nocolor
          lime build SimpleAudio android -release -verbose -nocolor

  flash-samples:
    needs: package-haxelib
    runs-on: macos-11
    steps:

      - uses: krdlab/setup-haxe@v1
        with:
          haxe-version: 4.2.5

      - name: Set HAXEPATH
        run: |
          echo "HAXEPATH=$HAXE_STD_PATH/.." >> $GITHUB_ENV

      - name: Install Haxe dependencies
        run: |
          haxelib git lime-samples https://github.com/openfl/lime-samples --quiet

      - uses: actions/download-artifact@v3
        with:
          name: lime-haxelib
          path: lime-haxelib

      - name: Prepare lime
        run: |
          haxelib dev lime lime-haxelib
          haxelib run lime setup -alias -y -nocffi

      - name: Create Lime samples
        run: |
          lime create HelloWorld -verbose -nocolor
          lime create SimpleImage -verbose -nocolor
          lime create SimpleAudio -verbose -nocolor

      - name: Build Lime samples
        run: |
          lime build HelloWorld flash -release -verbose -nocolor
          lime build SimpleImage flash -release -verbose -nocolor
          lime build SimpleAudio flash -release -verbose -nocolor

  hashlink-samples:
    needs: package-haxelib
    strategy:
      matrix:
        os: [ubuntu-20.04
        , macos-11, windows-latest]
    runs-on: ${{ matrix.os }}
    steps:

      - uses: krdlab/setup-haxe@v1
        with:
          haxe-version: 4.2.5

      - name: Set HAXEPATH (Windows)
        if: ${{ startsWith(matrix.os, 'windows-') }}
        run: |
          echo "HAXEPATH=$Env:HAXE_STD_PATH\.." >> $Env:GITHUB_ENV

      - name: Set HAXEPATH (macOS/Linux)
        if: ${{ !startsWith(matrix.os, 'windows-') }}
        run: |
          echo "HAXEPATH=$HAXE_STD_PATH/.." >> $GITHUB_ENV

      - name: Install system dependencies (Linux)
        if: ${{ startsWith(matrix.os, 'ubuntu-') }}
        run: |
          sudo apt-get update
          sudo apt-get install -y libgl1-mesa-dev libglu1-mesa-dev g++-multilib gcc-multilib libasound2-dev libx11-dev libxext-dev libxi-dev libxrandr-dev libxinerama-dev

      - name: Install Haxe dependencies
        run: |
          haxelib install hxcpp 4.2.1 --quiet
          haxelib install format --quiet
          haxelib install hxp --quiet
          haxelib git lime-samples https://github.com/openfl/lime-samples --quiet

      - name: Enable HXCPP compile cache (Windows)
        if: ${{ startsWith(matrix.os, 'windows-') }}
        run: |
          echo "HXCPP_COMPILE_CACHE=C:\.hxcpp" >> $Env:GITHUB_ENV

      - name: Enable HXCPP compile cache (macOS/Linux)
        if: ${{ !startsWith(matrix.os, 'windows-') }}
        run: |
          echo "HXCPP_COMPILE_CACHE=~/.hxcpp" >> $GITHUB_ENV

      - uses: actions/download-artifact@v3
        with:
          name: lime-haxelib
          path: lime-haxelib

      - name: Prepare lime
        run: |
          haxelib dev lime lime-haxelib
          haxelib run lime setup -alias -y -nocffi

      - name: Create Lime samples
        run: |
          lime create HelloWorld -verbose -nocolor
          lime create SimpleImage -verbose -nocolor
          lime create SimpleAudio -verbose -nocolor

      - name: Build Lime samples
        run: |
          lime build HelloWorld hl -release -verbose -nocolor
          lime build SimpleImage hl -release -verbose -nocolor
          lime build SimpleAudio hl -release -verbose -nocolor

  html5-samples:
    needs: package-haxelib
    runs-on: macos-11
    steps:

      - uses: krdlab/setup-haxe@v1
        with:
          haxe-version: 4.2.5

      - name: Set HAXEPATH
        run: |
          echo "HAXEPATH=$HAXE_STD_PATH/.." >> $GITHUB_ENV

      - name: Install Haxe dependencies
        run: |
          haxelib install genes --quiet
          haxelib git lime-samples https://github.com/openfl/lime-samples --quiet

      - uses: actions/download-artifact@v3
        with:
          name: lime-haxelib
          path: lime-haxelib

      - name: Prepare lime
        run: |
          haxelib dev lime lime-haxelib
          haxelib run lime setup -alias -y -nocffi

      - name: Create Lime samples
        run: |
          lime create HelloWorld -verbose -nocolor
          lime create SimpleImage -verbose -nocolor
          lime create SimpleAudio -verbose -nocolor

      - name: Build Lime samples
        run: |
          lime build HelloWorld html5 -release -verbose -nocolor
          lime build SimpleImage html5 -release -verbose -nocolor
          lime build SimpleAudio html5 -release -verbose -nocolor

      - name: Build Lime samples with Genes
        run: |
          lime build HelloWorld html5 -clean -release -verbose -nocolor --haxelib=genes
          lime build SimpleImage html5 -clean -release -verbose -nocolor --haxelib=genes
          lime build SimpleAudio html5 -clean -release -verbose -nocolor --haxelib=genes

  ios-samples:
    needs: package-haxelib
    runs-on: macos-11
    steps:

      - uses: krdlab/setup-haxe@v1
        with:
          haxe-version: 4.2.5

      - name: Set HAXEPATH
        run: |
          echo "HAXEPATH=$HAXE_STD_PATH/.." >> $GITHUB_ENV

      - name: Install Haxe dependencies
        run: |
          haxelib install hxcpp 4.2.1 --quiet
          haxelib install format --quiet
          haxelib install hxp --quiet
          haxelib git lime-samples https://github.com/openfl/lime-samples --quiet

      - name: Enable HXCPP compile cache
        run: |
          echo "HXCPP_COMPILE_CACHE=~/.hxcpp" >> $GITHUB_ENV

      - uses: actions/download-artifact@v3
        with:
          name: lime-haxelib
          path: lime-haxelib

      - name: Prepare lime
        run: |
          haxelib dev lime lime-haxelib
          haxelib run lime setup -alias -y -nocffi

      - name: Create Lime samples
        run: |
          lime create HelloWorld -verbose -nocolor
          lime create SimpleImage -verbose -nocolor
          lime create SimpleAudio -verbose -nocolor

      - name: Build Lime samples
        run: |
          lime build HelloWorld ios -simulator -release -verbose -nocolor
          lime build SimpleImage ios -simulator -release -verbose -nocolor
          lime build SimpleAudio ios -simulator -release -verbose -nocolor

  linux-samples:
    needs: package-haxelib
    runs-on: ubuntu-20.04
    steps:

      - name: Install system dependencies
        run: |
          sudo apt-get update
          sudo apt-get install -y libgl1-mesa-dev libglu1-mesa-dev g++-multilib gcc-multilib libasound2-dev libx11-dev libxext-dev libxi-dev libxrandr-dev libxinerama-dev

      - uses: krdlab/setup-haxe@v1
        with:
          haxe-version: 4.2.5

      - name: Set HAXEPATH
        run: |
          echo "HAXEPATH=$HAXE_STD_PATH/.." >> $GITHUB_ENV

      - name: Install Haxe dependencies
        run: |
          haxelib install hxcpp 4.2.1 --quiet
          haxelib install format --quiet
          haxelib install hxp --quiet
          haxelib git lime-samples https://github.com/openfl/lime-samples --quiet

      - name: Enable HXCPP compile cache
        run: |
          echo "HXCPP_COMPILE_CACHE=~/.hxcpp" >> $GITHUB_ENV

      - uses: actions/download-artifact@v3
        with:
          name: lime-haxelib
          path: lime-haxelib

      - name: Prepare lime
        run: |
          haxelib dev lime lime-haxelib
          haxelib run lime setup -alias -y -nocffi

      - name: Create Lime samples
        run: |
          lime create HelloWorld -verbose -nocolor
          lime create SimpleImage -verbose -nocolor
          lime create SimpleAudio -verbose -nocolor

      - name: Build Lime samples
        run: |
          lime build HelloWorld linux -release -verbose -nocolor
          lime build SimpleImage linux -release -verbose -nocolor
          lime build SimpleAudio linux -release -verbose -nocolor

  macos-samples:
    needs: package-haxelib
    runs-on: macos-11
    steps:

      - uses: krdlab/setup-haxe@v1
        with:
          haxe-version: 4.2.5

      - name: Set HAXEPATH
        run: |
          echo "HAXEPATH=$HAXE_STD_PATH/.." >> $GITHUB_ENV

      - name: Install Haxe dependencies
        run: |
          haxelib install hxcpp 4.2.1 --quiet
          haxelib install format --quiet
          haxelib install hxp --quiet
          haxelib git lime-samples https://github.com/openfl/lime-samples --quiet

      - name: Enable HXCPP compile cache
        run: |
          echo "HXCPP_COMPILE_CACHE=~/.hxcpp" >> $GITHUB_ENV

      - uses: actions/download-artifact@v3
        with:
          name: lime-haxelib
          path: lime-haxelib

      - name: Prepare lime
        run: |
          haxelib dev lime lime-haxelib
          haxelib run lime setup -alias -y -nocffi

      - name: Create Lime samples
        run: |
          lime create HelloWorld -verbose -nocolor
          lime create SimpleImage -verbose -nocolor
          lime create SimpleAudio -verbose -nocolor

      - name: Build Lime samples
        run: |
          lime build HelloWorld macos -release -verbose -nocolor
          lime build SimpleImage macos -release -verbose -nocolor
          lime build SimpleAudio macos -release -verbose -nocolor

  neko-samples:
    needs: package-haxelib
    strategy:
      matrix:
        os: [ubuntu-20.04, macos-11, windows-latest]
    runs-on: ${{ matrix.os }}
    steps:

      - uses: krdlab/setup-haxe@v1
        with:
          haxe-version: 4.2.5

      - name: Set HAXEPATH (Windows)
        if: ${{ startsWith(matrix.os, 'windows-') }}
        run: |
          echo "HAXEPATH=$Env:HAXE_STD_PATH\.." >> $Env:GITHUB_ENV

      - name: Set HAXEPATH (macOS/Linux)
        if: ${{ !startsWith(matrix.os, 'windows-') }}
        run: |
          echo "HAXEPATH=$HAXE_STD_PATH/.." >> $GITHUB_ENV

      - name: Install system dependencies (Linux)
        if: ${{ startsWith(matrix.os, 'ubuntu-') }}
        run: |
          sudo apt-get update
          sudo apt-get install -y libgl1-mesa-dev libglu1-mesa-dev g++-multilib gcc-multilib libasound2-dev libx11-dev libxext-dev libxi-dev libxrandr-dev libxinerama-dev

      - name: Install Haxe dependencies
        run: |
          haxelib install hxcpp 4.2.1 --quiet
          haxelib install format --quiet
          haxelib install hxp --quiet
          haxelib git lime-samples https://github.com/openfl/lime-samples --quiet

      - name: Enable HXCPP compile cache (Windows)
        if: ${{ startsWith(matrix.os, 'windows-') }}
        run: |
          echo "HXCPP_COMPILE_CACHE=C:\.hxcpp" >> $Env:GITHUB_ENV

      - name: Enable HXCPP compile cache (macOS/Linux)
        if: ${{ !startsWith(matrix.os, 'windows-') }}
        run: |
          echo "HXCPP_COMPILE_CACHE=~/.hxcpp" >> $GITHUB_ENV

      - uses: actions/download-artifact@v3
        with:
          name: lime-haxelib
          path: lime-haxelib

      - name: Prepare lime
        run: |
          haxelib dev lime lime-haxelib
          haxelib run lime setup -alias -y -nocffi

      - name: Create Lime samples
        run: |
          lime create HelloWorld -verbose -nocolor
          lime create SimpleImage -verbose -nocolor
          lime create SimpleAudio -verbose -nocolor

      - name: Build Lime samples
        run: |
          lime build HelloWorld neko -release -verbose -nocolor
          lime build SimpleImage neko -release -verbose -nocolor
          lime build SimpleAudio neko -release -verbose -nocolor

  windows-samples:
    needs: package-haxelib
    runs-on: windows-latest
    steps:

      - uses: krdlab/setup-haxe@v1
        with:
          haxe-version: 4.2.5

      - name: Set HAXEPATH
        run: |
          echo "HAXEPATH=$Env:HAXE_STD_PATH\.." >> $Env:GITHUB_ENV

      - name: Install Haxe dependencies
        run: |
          haxelib install hxcpp 4.2.1 --quiet
          haxelib install format --quiet
          haxelib install hxp --quiet
          haxelib git lime-samples https://github.com/openfl/lime-samples --quiet

      - name: Enable HXCPP compile cache
        run: |
          echo "HXCPP_COMPILE_CACHE=C:\.hxcpp" >> $Env:GITHUB_ENV

      - uses: actions/download-artifact@v3
        with:
          name: lime-haxelib
          path: lime-haxelib

      - name: Prepare lime
        run: |
          haxelib dev lime lime-haxelib
          haxelib run lime setup -alias -y -nocffi

      - name: Create Lime samples
        run: |
          lime create HelloWorld -verbose -nocolor
          lime create SimpleImage -verbose -nocolor
          lime create SimpleAudio -verbose -nocolor

      - name: Build Lime samples
        run: |
          lime build HelloWorld windows -release -verbose -nocolor
          lime build SimpleImage windows -release -verbose -nocolor
          lime build SimpleAudio windows -release -verbose -nocolor

  notify:
    runs-on: ubuntu-20.04
    needs: [package-haxelib, docs, android-samples, flash-samples, hashlink-samples, html5-samples, ios-samples, linux-samples, macos-samples, neko-samples, windows-samples]
    if: ${{ github.repository == 'openfl/lime' && github.event_name != 'pull_request' }}
    steps:
      - name: Notify Discord
        uses: nobrayner/discord-webhook@v1
        with:
          github-token: ${{ secrets.github_token }}
          discord-webhook: ${{ secrets.DISCORD_WEBHOOK }}<|MERGE_RESOLUTION|>--- conflicted
+++ resolved
@@ -219,12 +219,8 @@
 
       - uses: actions/setup-java@v3
         with:
-<<<<<<< HEAD
-          java-version: 11
-=======
           distribution: "zulu"
           java-version: 8
->>>>>>> 52329223
 
       - uses: krdlab/setup-haxe@v1
         with:
@@ -469,12 +465,8 @@
 
       - uses: actions/setup-java@v3
         with:
-<<<<<<< HEAD
-          java-version: 11
-=======
           distribution: "zulu"
           java-version: 8
->>>>>>> 52329223
 
       - uses: krdlab/setup-haxe@v1
         with:
