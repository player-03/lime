{
	"name": "lime",
	"url": "https://github.com/openfl/lime",
	"license": "MIT",
	"tags": [],
	"description": "A foundational Haxe framework for cross-platform development",
<<<<<<< HEAD
	"version": "8.2.0",
	"releasenote": "Update HashLink, iOS and Android build fixes, and ongoing improvements",
=======
	"version": "8.1.3",
	"releasenote": "Various bug fixes",
>>>>>>> 9f369b76
	"contributors": [
		"singmajesty",
		"bowlerhat",
		"Dimensionscape"
	],
	"classPath": "src"
}<|MERGE_RESOLUTION|>--- conflicted
+++ resolved
@@ -4,13 +4,8 @@
 	"license": "MIT",
 	"tags": [],
 	"description": "A foundational Haxe framework for cross-platform development",
-<<<<<<< HEAD
 	"version": "8.2.0",
-	"releasenote": "Update HashLink, iOS and Android build fixes, and ongoing improvements",
-=======
-	"version": "8.1.3",
 	"releasenote": "Various bug fixes",
->>>>>>> 9f369b76
 	"contributors": [
 		"singmajesty",
 		"bowlerhat",
