package lime.ui;

import haxe.io.Bytes;
import haxe.io.Path;
import lime._internal.backend.native.NativeCFFI;
import lime.app.Event;
import lime.graphics.Image;
import lime.system.BackgroundWorker;
import lime.utils.ArrayBuffer;
import lime.utils.Resource;
#if hl
import hl.Bytes as HLBytes;
import hl.NativeArray;
#end
#if sys
import sys.io.File;
#end
#if (js && html5)
import js.html.Blob;
#end

/**
	Simple file dialog used for asking user where to save a file, or select files to open.

	Example usage:
	```haxe
	var fileDialog = new FileDialog();

	fileDialog.onCancel.add( () -> trace("Canceled.") );

	fileDialog.onSave.add( path -> trace("File saved in " + path) );

	fileDialog.onOpen.add( res -> trace("Size of the file = " + (res:haxe.io.Bytes).length) );

	if ( fileDialog.open("jpg", null, "Load file") )
		trace("File dialog opened, waiting for selection...");
	else
		trace("This dialog is unsupported.");
	```

	Availability note: most file dialog operations are only available on desktop targets, though
	`save()` is also available in HTML5.
**/
#if !lime_debug
@:fileXml('tags="haxe,release"')
@:noDebug
#end
@:access(lime._internal.backend.native.NativeCFFI)
@:access(lime.graphics.Image)
class FileDialog
{
	/**
		Triggers when the user clicks "Cancel" during any operation, or when a function is unsupported
		(such as `open()` on HTML5).
	**/
	public var onCancel = new Event<Void->Void>();

	/**
		Triggers when `open()` is successful. The `lime.utils.Resource` contains the file's data, and can
		be implicitly cast to `haxe.io.Bytes`.
	**/
	public var onOpen = new Event<Resource->Void>();

	/**
		Triggers when `save()` is successful. The `String` is the path to the saved file.
	**/
	public var onSave = new Event<String->Void>();

	/**
		Triggers when `browse()` is successful and `type` is anything other than
		`FileDialogType.OPEN_MULTIPLE`. The `String` is the path to the selected file.
	**/
	public var onSelect = new Event<String->Void>();

	/**
		Triggers when `browse()` is successful and `type` is `FileDialogType.OPEN_MULTIPLE`. The
		`Array<String>` contains all selected file paths.
	**/
	public var onSelectMultiple = new Event<Array<String>->Void>();

	public function new() {}

	/**
		Opens a file selection dialog. If successful, either `onSelect` or `onSelectMultiple` will trigger
		with the result(s).

		This function only works on desktop targets, and will return `false` otherwise.
		@param type 		Type of the file dialog: `OPEN`, `SAVE`, `OPEN_DIRECTORY` or `OPEN_MULTIPLE`.
		@param filter 		A filter to use when browsing. Asterisks are treated as wildcards. For example,
		`"*.jpg"` will match any file ending in `.jpg`.
		@param defaultPath 	The directory in which to start browsing and/or the default filename to
		suggest. Defaults to `Sys.getCwd()`, with no default filename.
		@param title 		The title to give the dialog window.
		@return Whether `browse()` is supported on this target.
	**/
	public function browse(type:FileDialogType = null, filter:String = null, defaultPath:String = null, title:String = null):Bool
	{
		if (type == null) type = FileDialogType.OPEN;

		#if desktop
		var worker = new BackgroundWorker();

		worker.doWork.add(function(_)
		{
			switch (type)
			{
				case OPEN:
					#if linux
					if (title == null) title = "Open File";
					#end

					var path = null;
					#if hl
					var bytes = NativeCFFI.lime_file_dialog_open_file(title, filter, defaultPath);
<<<<<<< HEAD
					path = bytes != null ? @:privateAccess String.fromUTF8(cast bytes) : null;
=======
					if (bytes != null)
					{
						path = @:privateAccess String.fromUTF8(cast bytes);
					}
>>>>>>> d75b9f9c
					#else
					path = NativeCFFI.lime_file_dialog_open_file(title, filter, defaultPath);
					#end

					worker.sendComplete(path);

				case OPEN_MULTIPLE:
					#if linux
					if (title == null) title = "Open Files";
					#end

					var paths = null;
					#if hl
					var bytes:NativeArray<HLBytes> = cast NativeCFFI.lime_file_dialog_open_files(title, filter, defaultPath);
					if (bytes != null)
					{
						paths = [];
						for (i in 0...bytes.length)
						{
							paths[i] = @:privateAccess String.fromUTF8(bytes[i]);
						}
					}
					#else
					paths = NativeCFFI.lime_file_dialog_open_files(title, filter, defaultPath);
					#end

					worker.sendComplete(paths);

				case OPEN_DIRECTORY:
					#if linux
					if (title == null) title = "Open Directory";
					#end

					var path = null;
					#if hl
					var bytes = NativeCFFI.lime_file_dialog_open_directory(title, filter, defaultPath);
<<<<<<< HEAD
					path = bytes != null ? @:privateAccess String.fromUTF8(cast bytes) : null;
=======
					if (bytes != null)
					{
						path = @:privateAccess String.fromUTF8(cast bytes);
					}
>>>>>>> d75b9f9c
					#else
					path = NativeCFFI.lime_file_dialog_open_directory(title, filter, defaultPath);
					#end

					worker.sendComplete(path);

				case SAVE:
					#if linux
					if (title == null) title = "Save File";
					#end

					var path = null;
					#if hl
					var bytes = NativeCFFI.lime_file_dialog_save_file(title, filter, defaultPath);
					if (bytes != null)
					{
						path = @:privateAccess String.fromUTF8(cast bytes);
					}
					#else
					path = NativeCFFI.lime_file_dialog_save_file(title, filter, defaultPath);
					#end

					worker.sendComplete(path);
			}
		});

		worker.onComplete.add(function(result)
		{
			switch (type)
			{
				case OPEN, OPEN_DIRECTORY, SAVE:
					var path:String = cast result;

					if (path != null)
					{
						// Makes sure the filename ends with extension
						if (type == SAVE && filter != null && path.indexOf(".") == -1)
						{
							path += "." + filter;
						}

						onSelect.dispatch(path);
					}
					else
					{
						onCancel.dispatch();
					}

				case OPEN_MULTIPLE:
					var paths:Array<String> = cast result;

					if (paths != null && paths.length > 0)
					{
						onSelectMultiple.dispatch(paths);
					}
					else
					{
						onCancel.dispatch();
					}
			}
		});

		worker.run();

		return true;
		#else
		onCancel.dispatch();
		return false;
		#end
	}

	/**
		Shows an open file dialog. If successful, `onOpen` will trigger with the file contents.

		This function only works on desktop targets, and will return `false` otherwise.
		@param filter 		A filter to use when browsing. Asterisks are treated as wildcards. For example,
		`"*.jpg"` will match any file ending in `.jpg`.
		@param defaultPath 	The directory in which to start browsing and/or the default filename to
		suggest. Defaults to `Sys.getCwd()`, with no default filename.
		@param title 		The title to give the dialog window.
		@return Whether `open()` is supported on this target.
	**/
	public function open(filter:String = null, defaultPath:String = null, title:String = null):Bool
	{
		#if desktop
		var worker = new BackgroundWorker();

		worker.doWork.add(function(_)
		{
			#if linux
			if (title == null) title = "Open File";
			#end

			var path = null;
			#if hl
			var bytes = NativeCFFI.lime_file_dialog_open_file(title, filter, defaultPath);
			if (bytes != null) path = @:privateAccess String.fromUTF8(cast bytes);
			#else
			path = NativeCFFI.lime_file_dialog_open_file(title, filter, defaultPath);
			#end

			worker.sendComplete(path);
		});

		worker.onComplete.add(function(path:String)
		{
			if (path != null)
			{
				try
				{
					var data = File.getBytes(path);
					onOpen.dispatch(data);
					return;
				}
				catch (e:Dynamic) {}
			}

			onCancel.dispatch();
		});

		worker.run();

		return true;
		#else
		onCancel.dispatch();
		return false;
		#end
	}

	/**
		Shows an open file dialog. If successful, `onSave` will trigger with the selected path.

		This function only works on desktop and HMTL5 targets, and will return `false` otherwise.
		@param data 		The file contents, in `haxe.io.Bytes` format. (Implicit casting possible.)
		@param filter 		A filter to use when browsing. Asterisks are treated as wildcards. For example,
		`"*.jpg"` will match any file ending in `.jpg`. Used only if targeting deskop.
		@param defaultPath 	The directory in which to start browsing and/or the default filename to
		suggest. When targeting destkop, this defaults to `Sys.getCwd()` with no default filename. When targeting
		HTML5, this defaults to the browser's download directory, with a default filename based on the MIME type.
		@param title 		The title to give the dialog window.
		@param type 		The default MIME type of the file, in case the type can't be determined from the
		file data. Used only if targeting HTML5.
		@return Whether `save()` is supported on this target.
	**/
	public function save(data:Resource, filter:String = null, defaultPath:String = null, title:String = null, type:String = "application/octet-stream"):Bool
	{
		if (data == null)
		{
			onCancel.dispatch();
			return false;
		}

		#if desktop
		var worker = new BackgroundWorker();

		worker.doWork.add(function(_)
		{
			#if linux
			if (title == null) title = "Save File";
			#end

			var path = null;
			#if hl
			var bytes = NativeCFFI.lime_file_dialog_save_file(title, filter, defaultPath);
			path = bytes != null ? @:privateAccess String.fromUTF8(cast bytes) : null;
			#else
			path = NativeCFFI.lime_file_dialog_save_file(title, filter, defaultPath);
			#end

			worker.sendComplete(path);
		});

		worker.onComplete.add(function(path:String)
		{
			if (path != null)
			{
				try
				{
					File.saveBytes(path, data);
					onSave.dispatch(path);
					return;
				}
				catch (e:Dynamic) {}
			}

			onCancel.dispatch();
		});

		worker.run();

		return true;
		#elseif (js && html5)
		// TODO: Cleaner API for mimeType detection

		var defaultExtension = "";

		if (Image.__isPNG(data))
		{
			type = "image/png";
			defaultExtension = ".png";
		}
		else if (Image.__isJPG(data))
		{
			type = "image/jpeg";
			defaultExtension = ".jpg";
		}
		else if (Image.__isGIF(data))
		{
			type = "image/gif";
			defaultExtension = ".gif";
		}
		else if (Image.__isWebP(data))
		{
			type = "image/webp";
			defaultExtension = ".webp";
		}

		var path = defaultPath != null ? Path.withoutDirectory(defaultPath) : "download" + defaultExtension;
		var buffer = (data : Bytes).getData();
		buffer = buffer.slice(0, (data : Bytes).length);

		#if commonjs
		untyped #if haxe4 js.Syntax.code #else __js__ #end ("require ('file-saver')")(new Blob([buffer], {type: type}), path, true);
		#else
		untyped window.saveAs(new Blob([buffer], {type: type}), path, true);
		#end
		onSave.dispatch(path);
		return true;
		#else
		onCancel.dispatch();
		return false;
		#end
	}
}<|MERGE_RESOLUTION|>--- conflicted
+++ resolved
@@ -112,14 +112,7 @@
 					var path = null;
 					#if hl
 					var bytes = NativeCFFI.lime_file_dialog_open_file(title, filter, defaultPath);
-<<<<<<< HEAD
 					path = bytes != null ? @:privateAccess String.fromUTF8(cast bytes) : null;
-=======
-					if (bytes != null)
-					{
-						path = @:privateAccess String.fromUTF8(cast bytes);
-					}
->>>>>>> d75b9f9c
 					#else
 					path = NativeCFFI.lime_file_dialog_open_file(title, filter, defaultPath);
 					#end
@@ -156,14 +149,7 @@
 					var path = null;
 					#if hl
 					var bytes = NativeCFFI.lime_file_dialog_open_directory(title, filter, defaultPath);
-<<<<<<< HEAD
 					path = bytes != null ? @:privateAccess String.fromUTF8(cast bytes) : null;
-=======
-					if (bytes != null)
-					{
-						path = @:privateAccess String.fromUTF8(cast bytes);
-					}
->>>>>>> d75b9f9c
 					#else
 					path = NativeCFFI.lime_file_dialog_open_directory(title, filter, defaultPath);
 					#end
