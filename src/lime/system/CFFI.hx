package lime.system;

#if (!lime_doc_gen || lime_cffi)
import haxe.io.Path;
import lime._internal.macros.CFFIMacro;
#if (sys && !macro)
import sys.io.Process;
#end

#if !lime_debug
@:fileXml('tags="haxe,release"')
@:noDebug
#end
class CFFI
{
	@:noCompletion private static var __moduleNames:Map<String, String> = null;
	#if neko
	private static var __loadedNekoAPI:Bool;
	#elseif nodejs
	private static var __nodeNDLLModule:Dynamic;
	#end
	public static var available:Bool;
	public static var enabled:Bool;

	private static function __init__():Void
	{
		#if lime_cffi
		available = true;
		enabled = #if disable_cffi false; #else true; #end
		#else
		available = false;
		enabled = false;
		#end
	}

	#if macro
	public static function build(defaultLibrary:String = "lime")
	{
		return CFFIMacro.build(defaultLibrary);
	}
	#end

	/**
	 * Tries to load a native CFFI primitive on compatible platforms
	 * @param	library	The name of the native library (such as "lime")
	 * @param	method	The exported primitive method name
	 * @param	args	The number of arguments
	 * @param	lazy	Whether to load the symbol immediately, or to allow lazy loading
	 * @return	The loaded method
	 */
	public static function load(library:String, method:String, args:Int = 0, lazy:Bool = false):Dynamic
	{
		#if (disable_cffi || macro || hl)
		var enabled = false;
		#end

		#if optional_cffi
		if (library != "lime" || method != "neko_init")
		{
			lazy = true;
		}
		#end

		if (!enabled)
		{
			return Reflect.makeVarArgs(function(__) return {});
		}

		var result:Dynamic = null;

		#if (!disable_cffi && !macro)
		#if (sys && !html5)
		if (__moduleNames == null) __moduleNames = new Map<String, String>();

		if (lazy)
		{
			__moduleNames.set(library, library);

			try
			{
				#if neko
				result = neko.Lib.loadLazy(library, method, args);
				#elseif java
				result = __loadJava(library, method, args);
				#elseif cpp
				result = cpp.Lib.loadLazy(library, method, args);
				#end
			}
			catch (e:Dynamic) {}
		}
		else
		{
			#if (cpp && (iphone || webassembly || android || static_link || tvos))
			return cpp.Lib.load(library, method, args);
			#end

			if (__moduleNames.exists(library))
			{
				#if cpp
				return cpp.Lib.load(__moduleNames.get(library), method, args);
				#elseif neko
				#if neko_cffi_trace
				var result:Dynamic = neko.Lib.load(__moduleNames.get(library), method, args);
				if (result == null) return null;

				return Reflect.makeVarArgs(function(args)
				{
					trace("Called " + library + "@" + method);
					return Reflect.callMethod(result, result, args);
				});
				#else
				return neko.Lib.load(__moduleNames.get(library), method, args);
				#end
				#elseif nodejs
				return untyped __nodeNDLLModule.load_lib(__moduleNames.get(library), method, args);
				#elseif java
				result = __loadJava(__moduleNames.get(library), method, args);
				#elseif cs
				return untyped CSFunctionLoader.load(__moduleNames.get(library), method, args);
				#else
				return null;
				#end
			}

			#if waxe
			if (library == "lime")
			{
				flash.Lib.load("waxe", "wx_boot", 1);
			}
			#elseif nodejs
			if (__nodeNDLLModule == null)
			{
				__nodeNDLLModule = untyped require('ndll');
			}
			#end

			__moduleNames.set(library, library);

			var programPath:String = ".";
			#if sys
			programPath = Path.directory(Sys.programPath());
			#end

			result = __tryLoad(programPath + "/" + library, library, method, args);

			if (result == null)
			{
				result = __tryLoad(programPath + "\\" + library, library, method, args);
			}

			if (result == null)
			{
				result = __tryLoad(library, library, method, args);
			}

			if (result == null)
			{
				var ndllFolder = __findNDLLFolder();

				if (ndllFolder != "")
				{
					result = __tryLoad(ndllFolder + __sysName() + "/" + library, library, method, args);

					if (result == null)
					{
						result = __tryLoad(ndllFolder + __sysName() + "64/" + library, library, method, args);
					}
				}
			}

			__loaderTrace("Result : " + result);
		}

		#if neko
		if (library == "lime" && method != "neko_init")
		{
			__loadNekoAPI(lazy);
		}
		#end
		#end
		#else
		result = function(_, _, _, _, _, _)
		{
			return {};
		};
		#end

		return result;
	}

	public static macro function loadPrime(library:String, method:String, signature:String, lazy:Bool = false):Dynamic
	{
		#if (!display && !macro && cpp && !disable_cffi)
		return cpp.Prime.load(library, method, signature, lazy);
		#else
		var args = signature.length - 1;

		if (args > 5)
		{
			args = -1;
		}

		return {call: CFFI.load(library, method, args, lazy)};
		#end
	}

<<<<<<< HEAD
	@:dox(hide) #if !hl inline #end public static function stringValue(#if hl value:hl.Bytes #else value:String #end):String
	{
		#if hl
		return value != null ? @:privateAccess String.fromUTF8(value) : null;
		#else
		return value;
		#end
	}

	private static function __findHaxelib(library:String):String
=======
	private static function __findNDLLFolder():String
>>>>>>> 1b8d7ac7
	{
		#if (sys && !macro && !html5)
		var process = new Process("haxelib", ["path", "lime"]);

		try
		{
			while (true)
			{
				var line = StringTools.trim(process.stdout.readLine());

				if (StringTools.startsWith(line, "-L "))
				{
					process.close();
					return Path.addTrailingSlash(line.substr(3));
				}
			}
		}
		catch (e:Dynamic) {}

		process.close();
		#end

		return "";
	}

	private static function __loaderTrace(message:String)
	{
		#if (sys && !html5)
		// #if (haxe_ver < 3.4)
		// var get_env = cpp.Lib.load ("std", "get_env", 1);
		// var debug = (get_env ("OPENFL_LOAD_DEBUG") != null);
		// #else
		var debug = (Sys.getEnv("OPENFL_LOAD_DEBUG") != null);
		// #end

		if (debug)
		{
			Sys.println(message);
		}
		#end
	}

	#if java
	private static var __loadedLibraries = new Map<String, Bool>();

	private static function __loadJava(library:String, method:String, args:Int = 0)
	{
		if (!__loadedLibraries.exists(library))
		{
			var extension = #if android ".so" #else ".ndll" #end;
			var path = Sys.getCwd() + "/" + library + extension;

			java.lang.System.load(path);

			__loadedLibraries.set(library, true);

			trace("load library: " + library);
		}

		return null;
	}
	#end

	#if neko
	private static function __loadNekoAPI(lazy:Bool):Void
	{
		if (!__loadedNekoAPI)
		{
			var init:Dynamic = null;
			try
			{
				init = load("lime", "neko_init", 5);
			}
			catch (e:Dynamic)
			{
			}

			if (init != null)
			{
				__loaderTrace("Found nekoapi @ " + __moduleNames.get("lime"));
				init(function(s) return new String(s), function(len:Int)
				{
					var r = [];
					if (len > 0) r[len - 1] = null;
					return r;
				}, null, true, false);

				__loadedNekoAPI = true;
			}
			else if (!lazy)
			{
				var ndllFolder = __findNDLLFolder() + __sysName();
				throw "Could not find lime.ndll. This file is provided with Lime's Haxelib releases, but not via Git. "
					+ "Please copy it from Lime's latest Haxelib release into either "
					+ ndllFolder + " or " + ndllFolder + "64, as appropriate for your system. "
					+ "Advanced users may run `lime rebuild cpp` instead.";
			}
		}
	}
	#end

	private static function __sysName():String
	{
		#if (sys && !html5)
		#if cpp
		var sys_string = cpp.Lib.load("std", "sys_string", 0);
		return sys_string();
		#else
		return Sys.systemName();
		#end
		#else
		return null;
		#end
	}

	private static function __tryLoad(name:String, library:String, func:String, args:Int):Dynamic
	{
		#if sys
		try
		{
			#if cpp
			var result = cpp.Lib.load(name, func, args);
			#elseif (neko)
			var result = neko.Lib.load(name, func, args);
			#elseif nodejs
			var result = untyped __nodeNDLLModule.load_lib(name, func, args);
			#elseif java
			var result = __loadJava(name, func, args);
			#elseif cs
			var result = CSFunctionLoader.load(name, func, args);
			#else
			var result = null;
			#end

			if (result != null)
			{
				__loaderTrace("Got result " + name);
				__moduleNames.set(library, name);
				return result;
			}
		}
		catch (e:Dynamic)
		{
			__loaderTrace("Failed to load : " + name);
		}
		#end

		return null;
	}
}

#if cs
@:dox(hide) private class CSFunctionLoader
{
	public static function load(name:String, func:String, args:Int):Dynamic
	{
		var func:cs.ndll.NDLLFunction = cs.ndll.NDLLFunction.Load(name, func, args);

		if (func == null)
		{
			return null;
		}

		if (args == -1)
		{
			var haxeFunc:Dynamic = function(args:Array<Dynamic>):Dynamic
			{
				return func.CallMult(args);
			}

			return Reflect.makeVarArgs(haxeFunc);
		}
		else if (args == 0)
		{
			return function():Dynamic
			{
				return func.Call0();
			}
		}
		else if (args == 1)
		{
			return function(arg1:Dynamic):Dynamic
			{
				return func.Call1(arg1);
			}
		}
		else if (args == 2)
		{
			return function(arg1:Dynamic, arg2:Dynamic):Dynamic
			{
				return func.Call2(arg1, arg2);
			}
		}
		else if (args == 3)
		{
			return function(arg1:Dynamic, arg2:Dynamic, arg3:Dynamic):Dynamic
			{
				return func.Call3(arg1, arg2, arg3);
			}
		}
		else if (args == 4)
		{
			return function(arg1:Dynamic, arg2:Dynamic, arg3:Dynamic, arg4:Dynamic):Dynamic
			{
				return func.Call4(arg1, arg2, arg3, arg4);
			}
		}
		else if (args == 5)
		{
			return function(arg1:Dynamic, arg2:Dynamic, arg3:Dynamic, arg4:Dynamic, arg5:Dynamic):Dynamic
			{
				return func.Call5(arg1, arg2, arg3, arg4, arg5);
			}
		}

		return null;
	}
}
#end
#end<|MERGE_RESOLUTION|>--- conflicted
+++ resolved
@@ -204,7 +204,6 @@
 		#end
 	}
 
-<<<<<<< HEAD
 	@:dox(hide) #if !hl inline #end public static function stringValue(#if hl value:hl.Bytes #else value:String #end):String
 	{
 		#if hl
@@ -214,10 +213,7 @@
 		#end
 	}
 
-	private static function __findHaxelib(library:String):String
-=======
 	private static function __findNDLLFolder():String
->>>>>>> 1b8d7ac7
 	{
 		#if (sys && !macro && !html5)
 		var process = new Process("haxelib", ["path", "lime"]);
