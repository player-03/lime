--- conflicted
+++ resolved
@@ -1508,22 +1508,78 @@
 
 	@:noCompletion private function __fromFile(path:String, onload:Image->Void = null, onerror:Void->Void = null):Bool
 	{
-<<<<<<< HEAD
 		#if (js && html5)
-		#if (openfljs || genes)
-=======
-		#if (kha && !macro)
-		kha.Assets.loadBlobFromPath(path, function(blob:kha.Blob)
+		var image:JSImage = untyped #if haxe4 js.Syntax.code #else __js__ #end ('new window.Image ()');
+
+		#if !display
+		if (!HTML5HTTPRequest.__isSameOrigin(path))
+		{
+			image.crossOrigin = "Anonymous";
+		}
+		#end
+
+		image.onload = function(_)
+		{
+			buffer = new ImageBuffer(null, image.width, image.height);
+			buffer.__srcImage = cast image;
+
+			width = image.width;
+			height = image.height;
+
+			if (onload != null)
+			{
+				onload(this);
+			}
+		}
+
+		image.onerror = function(_)
+		{
+			if (onerror != null)
+			{
+				onerror();
+			}
+		}
+
+		image.src = path;
+
+		// Another IE9 bug: loading 20+ images fails unless this line is added.
+		// (issue #1019768)
+		if (image.complete) {}
+
+		return true;
+		#elseif (lime_cffi || java)
+		var buffer:ImageBuffer = null;
+
+		#if (!sys || disable_cffi || java || macro)
+		if (false) {}
+		#else
+		if (CFFI.enabled)
+		{
+			#if !cs
+			buffer = NativeCFFI.lime_image_load_file(path, new ImageBuffer(new UInt8Array(Bytes.alloc(0))));
+			#else
+			var data = NativeCFFI.lime_image_load_file(path, null);
+			if (data != null)
+			{
+				buffer = new ImageBuffer(new UInt8Array(@:privateAccess new Bytes(data.data.buffer.length, data.data.buffer.b)), data.width, data.height,
+					data.bitsPerPixel);
+			}
+			#end
+		}
+		#end
+
+		#if (sys && format)
+		else
 		{
 			try
 			{
-				var bytes = blob.bytes;
+				var bytes = File.getBytes(path);
 				var input = new BytesInput(bytes, 0, bytes.length);
 				var png = new Reader(input).read();
 				var data = Tools.extract32(png);
 				var header = Tools.getHeader(png);
 
-				var data = new js.html.Uint8Array(data.getData());
+				var data = new UInt8Array(Bytes.ofData(data.getData()));
 				var length = header.width * header.height;
 				var b, g, r, a;
 
@@ -1541,111 +1597,6 @@
 				}
 
 				buffer = new ImageBuffer(data, header.width, header.height);
-
-				if (buffer != null)
-				{
-					__fromImageBuffer(buffer);
-
-					if (onload != null)
-					{
-						onload(this);
-					}
-
-					return true;
-				}
-			}
-			catch (e:Dynamic) {}
-		});
-		#elseif (js && html5)
->>>>>>> 52329223
-		var image:JSImage = untyped #if haxe4 js.Syntax.code #else __js__ #end ('new window.Image ()');
-
-		#if !display
-		if (!HTML5HTTPRequest.__isSameOrigin(path))
-		{
-			image.crossOrigin = "Anonymous";
-		}
-		#end
-
-		image.onload = function(_)
-		{
-			buffer = new ImageBuffer(null, image.width, image.height);
-			buffer.__srcImage = cast image;
-
-			width = image.width;
-			height = image.height;
-
-			if (onload != null)
-			{
-				onload(this);
-			}
-		}
-
-		image.onerror = function(_)
-		{
-			if (onerror != null)
-			{
-				onerror();
-			}
-		}
-
-		image.src = path;
-
-		// Another IE9 bug: loading 20+ images fails unless this line is added.
-		// (issue #1019768)
-		if (image.complete) {}
-
-		return true;
-		#elseif (lime_cffi || java)
-		var buffer:ImageBuffer = null;
-
-		#if (!sys || disable_cffi || java || macro)
-		if (false) {}
-		#else
-		if (CFFI.enabled)
-		{
-			#if !cs
-			buffer = NativeCFFI.lime_image_load_file(path, new ImageBuffer(new UInt8Array(Bytes.alloc(0))));
-			#else
-			var data = NativeCFFI.lime_image_load_file(path, null);
-			if (data != null)
-			{
-				buffer = new ImageBuffer(new UInt8Array(@:privateAccess new Bytes(data.data.buffer.length, data.data.buffer.b)), data.width, data.height,
-					data.bitsPerPixel);
-			}
-			#end
-		}
-		#end
-
-		#if (sys && format)
-		else
-		{
-			try
-			{
-				var bytes = File.getBytes(path);
-				var input = new BytesInput(bytes, 0, bytes.length);
-				var png = new Reader(input).read();
-				var data = Tools.extract32(png);
-				var header = Tools.getHeader(png);
-
-				var data = new UInt8Array(Bytes.ofData(data.getData()));
-				var length = header.width * header.height;
-				var b, g, r, a;
-
-				for (i in 0...length)
-				{
-					var b = data[i * 4];
-					var g = data[i * 4 + 1];
-					var r = data[i * 4 + 2];
-					var a = data[i * 4 + 3];
-
-					data[i * 4] = r;
-					data[i * 4 + 1] = g;
-					data[i * 4 + 2] = b;
-					data[i * 4 + 3] = a;
-				}
-
-				buffer = new ImageBuffer(data, header.width, header.height);
 			}
 			catch (e:Dynamic) {}
 		}
