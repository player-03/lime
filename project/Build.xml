--- conflicted
+++ resolved
@@ -457,16 +457,13 @@
 			</section>
 
 			<section if="mac">
-<<<<<<< HEAD
 				<vflag name="-install_name" value="@executable_path/lime.hdll" if="LIME_HASHLINK"/>
-=======
 				<!--
 					starting in xcode 15, rpath doesn't automatically include
 					/usr/local/lib, but we need it for neko
 				-->
 				<vflag name="-rpath" value="/usr/local/lib" />
 				<vflag name="-rpath" value="/opt/homebrew/lib" if="HXCPP_ARM64"/>
->>>>>>> 84d7f396
 
 				<vflag name="-l" value="iconv" />
 				<vflag name="-framework" value="IOKit" />
